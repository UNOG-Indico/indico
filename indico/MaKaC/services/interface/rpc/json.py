--- conflicted
+++ resolved
@@ -33,15 +33,9 @@
 )
 from MaKaC.services.interface.rpc.process import ServiceRunner
 
-<<<<<<< HEAD
 from indico.core.logger import Logger
 from indico.util.json import dumps
-=======
-from MaKaC.common.logger import Logger
-from indico.util.json import dumps, loads
 from indico.util.string import fix_broken_obj
-
->>>>>>> e263a431
 
 
 def encode(obj):
@@ -129,12 +123,7 @@
     except UnicodeError:
         Logger.get('rpc').exception('Problem encoding JSON response')
         # This is to avoid exceptions due to old data encodings (based on iso-8859-1)
-<<<<<<< HEAD
-        responseBody['result'] = responseBody['result'].decode('iso-8859-1').encode('utf-8')
-        jsonResponse = dumps(responseBody, ensure_ascii=True)
-=======
         responseBody['result'] = fix_broken_obj(responseBody['result'])
         jsonResponse = encode(responseBody)
->>>>>>> e263a431
 
     return app.response_class(jsonResponse, mimetype='application/json')