# This file is part of Indico.
# Copyright (C) 2002 - 2017 European Organization for Nuclear Research (CERN).
#
# Indico is free software; you can redistribute it and/or
# modify it under the terms of the GNU General Public License as
# published by the Free Software Foundation; either version 3 of the
# License, or (at your option) any later version.
#
# Indico is distributed in the hope that it will be useful, but
# WITHOUT ANY WARRANTY; without even the implied warranty of
# MERCHANTABILITY or FITNESS FOR A PARTICULAR PURPOSE.  See the GNU
# General Public License for more details.
#
# You should have received a copy of the GNU General Public License
# along with Indico; if not, see <http://www.gnu.org/licenses/>.

from __future__ import division, unicode_literals

import re
from collections import namedtuple
from itertools import izip, product

from reportlab.lib.units import cm
from reportlab.lib.utils import ImageReader
from sqlalchemy.orm import subqueryload
from werkzeug.exceptions import BadRequest

from indico.modules.designer.pdf import DesignerPDFBase
from indico.modules.events.registration.models.registrations import Registration
from indico.modules.events.registration.settings import DEFAULT_BADGE_SETTINGS
from indico.util.i18n import _
from indico.util.placeholders import get_placeholders


FONT_SIZE_RE = re.compile(r'(\d+)(pt)?')
ConfigData = namedtuple('ConfigData', list(DEFAULT_BADGE_SETTINGS))


def _get_font_size(text):
    return int(FONT_SIZE_RE.match(text).group(1))


class RegistrantsListToBadgesPDF(DesignerPDFBase):
    def __init__(self, template, config, event, registration_ids):
        super(RegistrantsListToBadgesPDF, self).__init__(template, config)
<<<<<<< HEAD
        self.event = event
        self.registrations = (Registration.find(Registration.id.in_(registration_ids), Registration.is_active,
                                                Registration.event == event)
                                          .order_by(*Registration.order_by_name).all())
=======
        self.registrations = (Registration.query.with_parent(event)
                              .filter(Registration.id.in_(registration_ids),
                                      Registration.is_active)
                              .order_by(*Registration.order_by_name)
                              .options(subqueryload('data').joinedload('field_data'))
                              .all())
>>>>>>> b59239e3

    def _build_config(self, config_data):
        return ConfigData(**config_data)

    def _iter_position(self, canvas, n_horizonal, n_vertical):
        """Go over every possible position on the page."""
        config = self.config
        tpl_data = self.tpl_data
        while True:
            for n_x, n_y in product(xrange(n_horizonal), xrange(n_vertical)):
                yield (config.left_margin + n_x * (tpl_data.width_cm + config.margin_columns),
                       config.top_margin + n_y * (tpl_data.height_cm + config.margin_rows))
            canvas.showPage()

    def _build_pdf(self, canvas):
        config = self.config

        available_width = self.width - (config.left_margin - config.right_margin + config.margin_columns) * cm
        n_horizontal = int(available_width / ((self.tpl_data.width_cm + config.margin_columns) * cm))
        available_height = self.height - (config.top_margin - config.bottom_margin + config.margin_rows) * cm
        n_vertical = int(available_height / ((self.tpl_data.height_cm + config.margin_rows) * cm))

        if not n_horizontal or not n_vertical:
            raise BadRequest(_('The template dimensions are too large for the page size you selected'))

        # Print a badge for each registration
        for registration, (x, y) in izip(self.registrations, self._iter_position(canvas, n_horizontal, n_vertical)):
            self._draw_badge(canvas, registration, self.template, self.tpl_data, x * cm, y * cm)

    def _draw_badge(self, canvas, registration, template, tpl_data, pos_x, pos_y):
        """Draw a badge for a given registration, at position pos_x, pos_y (top-left corner)."""
        config = self.config
        badge_rect = (pos_x, self.height - pos_y - tpl_data.height_cm * cm,
                      tpl_data.width_cm * cm, tpl_data.height_cm * cm)

        if config.dashed_border:
            canvas.saveState()
            canvas.setDash(1, 5)
            canvas.rect(*badge_rect)
            canvas.restoreState()

        if template.background_image:
            with template.background_image.open() as f:
                self._draw_background(canvas, ImageReader(f), tpl_data, *badge_rect)

        placeholders = get_placeholders('designer-fields')

        for item in tpl_data.items:
            placeholder = placeholders.get(item['type'])

            if placeholder:
                if placeholder.group == 'registrant':
                    text = placeholder.render(registration)
                else:
                    text = placeholder.render(registration.event)
            elif item['text']:
                text = item['text']

            self._draw_item(canvas, item, tpl_data, text, pos_x, pos_y)


class RegistrantsListToBadgesPDFFoldable(RegistrantsListToBadgesPDF):
    def _build_pdf(self, canvas):
        # Only one badge per page
        n_horizontal = 1
        n_vertical = 1

        for registration, (x, y) in izip(self.registrations, self._iter_position(canvas, n_horizontal, n_vertical)):
            self._draw_badge(canvas, registration, self.template, self.tpl_data, x * cm, y * cm)
            if self.tpl_data.width > self.tpl_data.height:
                canvas.translate(self.width, self.height)
                canvas.rotate(180)
                self._draw_badge(canvas, registration, self.template.backside_template, self.backside_tpl_data,
                                 self.width - self.tpl_data.width_cm * cm, y * cm)
                canvas.translate(0, 0)
                canvas.rotate(180)
            else:
                self._draw_badge(canvas, registration, self.template.backside_template, self.backside_tpl_data,
                                 self.tpl_data.width_cm * cm, y * cm)


class RegistrantsListToBadgesPDFDoubleSided(RegistrantsListToBadgesPDF):
    def _build_pdf(self, canvas):
        config = self.config

        available_width = self.width - (config.left_margin - config.right_margin + config.margin_columns) * cm
        n_horizontal = int(available_width / ((self.tpl_data.width_cm + config.margin_columns) * cm))
        available_height = self.height - (config.top_margin - config.bottom_margin + config.margin_rows) * cm
        n_vertical = int(available_height / ((self.tpl_data.height_cm + config.margin_rows) * cm))

        if not n_horizontal or not n_vertical:
            raise BadRequest(_("The template dimensions are too large for the page size you selected"))

        per_page = n_horizontal * n_vertical
        # make batch of as many badges as we can fit into one page and add duplicates for printing back sides
        page_used = 0
        badges_mix = []
        for i, reg in enumerate(self.registrations, 1):
            badges_mix.append(reg)
            page_used += 1
            # create another page with the same registrations for the back side
            if (i % per_page) == 0:
                page_used = 0
                badges_mix += badges_mix[-per_page:]

        # if the last page was not full, fill it with blanks and add the back side
        if page_used:
            badges_mix += ([None] * (per_page - page_used)) + badges_mix[-page_used:]

        positioned_badges = izip(badges_mix, self._iter_position(canvas, n_horizontal, n_vertical))
        for i, (registration, (x, y)) in enumerate(positioned_badges):
            if registration is None:
                # blank item for an incomplete last page
                continue
            current_page = (i // per_page) + 1
            # odd pages contain front sides, even pages back sides
            if current_page % 2:
                self._draw_badge(canvas, registration, self.template, self.tpl_data, x * cm, y * cm)
            else:
                # mirror badge coordinates
                x_cm = (self.width - x*cm - self.tpl_data.width_cm*cm)
                self._draw_badge(canvas, registration, self.template.backside_template,
                                 self.backside_tpl_data, x_cm, y * cm)<|MERGE_RESOLUTION|>--- conflicted
+++ resolved
@@ -43,19 +43,12 @@
 class RegistrantsListToBadgesPDF(DesignerPDFBase):
     def __init__(self, template, config, event, registration_ids):
         super(RegistrantsListToBadgesPDF, self).__init__(template, config)
-<<<<<<< HEAD
-        self.event = event
-        self.registrations = (Registration.find(Registration.id.in_(registration_ids), Registration.is_active,
-                                                Registration.event == event)
-                                          .order_by(*Registration.order_by_name).all())
-=======
         self.registrations = (Registration.query.with_parent(event)
                               .filter(Registration.id.in_(registration_ids),
                                       Registration.is_active)
                               .order_by(*Registration.order_by_name)
                               .options(subqueryload('data').joinedload('field_data'))
                               .all())
->>>>>>> b59239e3
 
     def _build_config(self, config_data):
         return ConfigData(**config_data)
