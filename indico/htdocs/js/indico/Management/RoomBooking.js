--- conflicted
+++ resolved
@@ -175,7 +175,7 @@
              }
          });
 
-<<<<<<< HEAD
+         this._startBind();
      });
 
 type("RoomListWidget", ["ListWidget"],
@@ -206,8 +206,4 @@
         }
         this.ListWidget(style);
     }
-);
-=======
-         this._startBind();
-     });
->>>>>>> 24219283
+);