--- conflicted
+++ resolved
@@ -249,20 +249,10 @@
                 .append(filter.search)
                 .on('click', 'a', function(e) {
                     e.stopPropagation();
-<<<<<<< HEAD
-                })
-                .on('keydown', 'input', function(e){
-                    if (e.which == K.ENTER) {
-                        e.preventDefault();
-                    }
                 })
                 .append(filterButton)
                 .append(filterDropdown)
                 .dropdown();
-
-=======
-                });
->>>>>>> 2ebc11a4
             filter.search.realtimefilter({
                 callback: function() {
                     self._updateFilter();
