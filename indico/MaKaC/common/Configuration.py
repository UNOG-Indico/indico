# -*- coding: utf-8 -*-
##
##
## This file is part of CDS Indico.
## Copyright (C) 2002, 2003, 2004, 2005, 2006, 2007 CERN.
##
## CDS Indico is free software; you can redistribute it and/or
## modify it under the terms of the GNU General Public License as
## published by the Free Software Foundation; either version 2 of the
## License, or (at your option) any later version.
##
## CDS Indico is distributed in the hope that it will be useful, but
## WITHOUT ANY WARRANTY; without even the implied warranty of
## MERCHANTABILITY or FITNESS FOR A PARTICULAR PURPOSE.  See the GNU
## General Public License for more details.
##
## You should have received a copy of the GNU General Public License
## along with CDS Indico; if not, write to the Free Software Foundation, Inc.,
## 59 Temple Place, Suite 330, Boston, MA 02111-1307, USA.

"""Contains the machinery that allows to access and modify in a more comfortable
and transparent way the system configuration (this is mainly done through the
Config class).
"""
import os
import urlparse
import socket
import sys

import MaKaCConfig

from MaKaC.errors import MaKaCError
from MaKaC.i18n import _
import MaKaC

class Config:
    """This class provides a common way to access and modify the configuration
       parameters of the application. This configuration information will be
       stored in a text file and will contain the minimal information (example:
       db connection parameters) for the system to be initialised.
       It will implement the Singleton pattern so only once instance of the
       Config class can exist at the same time.
    """
    __instance = None

    __systemIcons = { "new": "newleft.png",
                 "modify": "link_shadow.png",
                 "submit": "file_shadow.png",
                 "view": "view.png",
                 "group": "group.png",
                 "groupNICE": "groupNICE.png",
                 "itemCollapsed": "collapsd.png",
                 "itemExploded": "exploded.png",
                 "schedule": "schedule.png",
                 "user": "user.png",
                 "loggedIn": "userloggedin.png",
                 "warning": "warning.png",
                 "warning_yellow": "warning_yellow.png",
                 "signin": "key.png",
                 "currentMenuItem": "collapsd.png",
                 "paper": "paper.png",
                 "slides": "slides.png",
                 "category": "category.png",
                 "admin": "admins.png",
                 "protected": "protected.png",
                 "clone": "clone.png",
                 "delete": "delete.png",
                 "smallDelete": "smallDelete.png",
                 "smallCopy": "smallCopy.png",
                 "write_minutes": "write_minutes.png",
                 "move": "move.png",
                 "logo": "logo.png",
                 "track_bullet": "track_bullet.png",
                 "upArrow": "upArrow.png",
                 "downArrow": "downArrow.png",
                 "download": "download.png",
                 "print": "print.png",
                 "printer": "printer.png",
                 "as_rejected": "as_rejected.png",
                 "as_prop_reject": "as_prop_reject.png",
                 "as_accepted": "as_accepted.png",
                 "as_prop_accept": "as_prop_accept.png",
                 "as_submitted": "as_submitted.png",
                 "as_review": "as_review.png",
                 "as_conflict": "as_conflict.png",
                 "as_withdrawn": "as_withdrawn.png",
                 "ats_rejected": "as_rejected.png",
                 "ats_prop_accept": "as_prop_accept.png",
                 "ats_accepted": "as_accepted.png",
                 "ats_prop_reject": "as_prop_reject.png",
                 "ats_submitted": "as_submitted.png",
                 "ats_accepted_other": "ats_accepted_other.png",
                 "ats_withdrawn": "as_withdrawn.png",
                 "ats_prop_other_track": "ats_prop_other_track.png",
                 "mail": "mail.png",
                 "mail_big": "mail_big.png",
                 "comments": "comments.png",
                 "day": "pict_day_orange.png",
                 "year": "pict_year_orange.png",
                 "document": "pict_doc_orange.png",
                 "conference": "pict_conf_bleu.png",
                 "lecture": "pict_event_bleu.png",
                 "meeting": "pict_meet_bleu.png",
                 "arrowBottom": "pict_fleche_bottom.png",
                 "arrowRight": "pict_fleche_right.png",
                 "arrowLeft": "pict_fleche_left.png",
                 "meetingIcon": "meeting.png",
                 "arrowBottomMenuConf": "arrowBottomMenuConf.png",
                 "arrowRightMenuConf": "arrowRightMenuConf.png",
                 "arrowRightMenuConfSelected": "arrowRightMenuConfSelected.png",
                 "bulletMenuConf": "bulletMenuConf.png",
                 "logoIndico": "logo_indico.png",
                 "indico_small": "indico_small.png",
                 "login": "pict_login.png",
                 "table": "img_table.png",
                 "lectureMenu": "pict_event_negb.png",
                 "meetingMenu": "pict_meet_negb.png",
                 "conferenceMenu": "pict_conf_negb.png",
                 "gestionOrg": "pict_gestion1_orange_trans.png",
                 "gestionGrey": "pict_gestion2_gris.png",
                 "miniLogo": "mini_logo_indico.png",
                 "conferenceRoom": "conference_logo.png",
                 "xml": "xml_small.png",
                 "ical": "ical_small.png",
                 "ical_grey": "ical_grey.png",
                 "ical_small": "ical_small.png",
                 "material": "material.png",
                 "calendar": "pict_year_orange.png",
                 "live": "live.png",
                 "addlive": "live_add.png",
                 "colortable": "colortable.png",
                 "colorchart": "colorchart.png",
                 "closeMenuIcon": "closeMenuIcon.png",
                 "openMenuIcon": "openMenuIcon.png",
                 "pdf": "pdf_small.png",
                 "smallzip": "smallzip.png",
                 "left_arrow": "left_arrow.png",
                 "right_arrow": "right_arrow.png",
                 "first_arrow": "first_arrow.png",
                 "last_arrow": "last_arrow.png",
                 "openMenuIcon": "openMenuIcon.png",
                 "envelope": "envelope.png",
                 "info": "info.png",
                 "materialPkg": "diskettes.png",
                 "video": "video.png",
                 "poster": "poster.png",
                 "smallVideo": "smallVideo.png",
                 "smallPaper": "smallPaper.png",
                 "smallSlides": "smallSlides.png",
                 "smallPoster": "smallPoster.png",
                 "smallEmail": "smallEmail.png",
                 "closed": "closed.png",
                 "closeIcon": "close.png",
                 "alarmIcon": "alarm.png",
                 "new": "newleft.png",
                 "dvd": "dvd.png",
                 "badge": "badge.png",
                 "badgeMargins": "badge_margins.png",
                 "loading": "loading.gif",
                 "enabledSection": "enabledSection.png",
                 "disabledSection": "disabledSection.png",
                 "greyedOutSection": "greyedOutSection.png",
                 "tick": "tick.png",
                 "cross": "cross.png",
                 "cofee": "coffee.png",
                 "subfile": "subfile.png",
                 "file": "file.png",
                 "bigfile": "bigfile.png",
                 "clock": "clock.png",
                 "existingfile": "existingfile.png",
                 "subsection": "disabledSubSection.png",
                 "addressBarIcon": "indico.ico",
                 "excel": "excel.png",
                 "openMenu": "menu_open.png",
                 "closeMenu": "menu_close.png",
                 "checkAll": "checkAll.png",
                 "uncheckAll": "uncheckAll.png",
                 "listing": "listing.png",
                 "egee_small": "egee_small.png",
                 "smallClone": "smallClone.png",
                 "file_edit": "file_edit.png",
                 "file_protect": "file_protect.png",
                 "form_CheckBox": "form_CheckBox.png",
                 "form_Select": "form_Select.png",
                 "form_PasswordBox": "form_PasswordBox.png",
                 "form_RadioButton": "form_RadioButton.png",
                 "form_TextArea": "form_TextArea.png",
                 "form_TextBox": "form_TextBox.png",
                 "form_TextBox_": "form_TextBox_.png",
                 "form_CheckBox_": "form_CheckBox_.png",
                 "form_Select_": "form_Select_.png",
                 "form_PasswordBox_": "form_PasswordBox_.png",
                 "form_RadioButton_": "form_RadioButton_.png",
                 "form_Text_": "form_Text_.png",
                 "form_TextArea_": "form_TextArea_.png",
                 "add": "add.png",
                 "add_faded": "add_faded.png",
                 "remove": "remove.png",
                 "remove_faded": "remove_faded.png",
                 "archive": "archive_small.png",
                 "unarchive": "unarchive_small.png",
                 "edit": "edit.png",
                 "edit_faded": "edit_faded.png",
                 "help": "help.png",
                 "search": "search.png",
                 "search_small": "search_small.png",
                 "stat": "stat.png",
                 "logoCERN": "CERNlogo-grey.png",
                 "timezone": "timezone.png",
                 "cern_small": "cern_small.png",
                 "home": "home.png",
                 "upCategory": "up_arrow.png",
                 "manage": "manage.png",
                 "wsignout": "wsignout.gif",
                 "arrow_next":"arrow_next.png",
                 "arrow_previous":"arrow_previous.png",
                 "dot_gray":"dot_gray.png",
                 "dot_red":"dot_red.png",
                 "dot_blue":"dot_blue.png",
                 "dot_green":"dot_green.png",
                 "dot_orange":"dot_orange.png",
                 "basket":"basket.png",
                 "ui_loading":"load_big.gif",
                 "style":"style.png",
                 "filter":"filter.png",
                 "filter_active":"filter_active.png",
                 "play":"play.png",
                 "stop":"stop.png",
                 "play_small":"play_small.png",
                 "stop_small":"stop_small.png",
                 "reload":"reload.png",
                 "reload_faded":"reload_faded.png",
                 "play_faded":"play_faded.png",
                 "stop_faded":"stop_faded.png",
                 "play_faded_small":"play_faded_small.png",
                 "stop_faded_small":"stop_faded_small.png",
                 "accept":"accept.png",
                 "reject":"reject.png",
                 "room": "room.png",
                 "popupMenu":"popupMenu.png",
                 "roomwidgetArrow":"roomwidget_arrow.png",
                 "defaultConferenceLogo":"lecture3.png",
                 "breadcrumbArrow": "breadcrumb_arrow.png",
                 "invenio": "invenio.png",
                 "heart": "heart.png",
                 "star": "star.png",
                 "starGrey": "starGrey.png",
                 "calendarWidget": "calendarWidget.png",
                 "American Express": "americanExpress.gif",
                 "Diners Club": "dinersClub.gif",
                 "JCB": "JCB.gif",
                 "Maestro": "maestro.gif",
                 "MasterCard": "masterCard.gif",
                 "PAYPAL": "PAYPAL.gif",
                 "PostFinance + card": "postFinanceCard.gif",
                 "PostFinance e-finance": "postFinanceEFinance.gif",
                 "VISA": "VISA.gif",
    }


    # default values - Administrators can update this list from the Indico
    # administration web interface
    __stylesheets = {
            "cdsagenda_olist": "CDS Agenda ordered list",
            "nicecompact":"Compact style",
            "ilc":"ILC style",
            "standard_inline_minutes":"Indico style - inline minutes",
            "lhcrrb":"LHC RRB",
            "xml":"Simple xml",
            "alice_meeting":"ALICE meeting",
            "administrative3": "Administrative style 2",
            "administrative4": "Administrative style (all material)",
            "atlas":"ATLAS Meeting",
            "text":"Simple text",
            "totem_meeting":"TOTEM Meeting",
            "administrative2":"Administrative style (with time)",
            "cdsagenda":"CDS Agenda style",
            "static":"Parallel",
            "sa":"Staff Association",
            "sa2":"Staff Association (with time)",
            "it":"IT style",
            "cdsagenda_inline_minutes":"CDS Agenda inline minutes",
            "lcg":"LCG style",
            "lhcb_meeting":"LHCb meeting",
            "egee_meeting":"EGEE meeting",
            "administrative":"Administrative style",
            "cms":"CMS Meeting",
            "standard":"Indico style",
            "lecture":"Lecture",
            "egee_lecture":"EGEE lecture",
            "event": "Event" }

    # default values - Administrators can update this list from the Indico
    # administration web interface
    __eventStylesheets = {
        "conference": [
            "it",
            "administrative3",
            "administrative4",
            "cdsagenda",
            "text",
            "egee_meeting",
            "administrative",
            "cdsagenda_olist",
            "standard",
            "nicecompact",
            "cdsagenda_inline_minutes",
            "lhcb_meeting",
            "xml",
            "static" ],
        "simple_event": [
            "it",
            "cdsagenda",
            "static",
            "lecture",
            "egee_lecture",
            "xml",
            "event" ],
        "meeting": [
            "cdsagenda_olist",
            "nicecompact",
            "ilc",
            "standard_inline_minutes",
            "lhcrrb",
            "xml",
            "alice_meeting",
            "administrative3",
            "administrative4",
            "atlas",
            "text",
            "totem_meeting",
            "administrative2",
            "cdsagenda",
            "static",
            "sa",
            "sa2",
            "it",
            "cdsagenda_inline_minutes",
            "lcg",
            "lhcb_meeting",
            "egee_meeting",
            "administrative",
            "cms",
            "standard" ]
        }

    # default values - Administrators can update this list from the Indico
    # administration web interface
    __defaultEventStylesheet = {
            "conference":"static",
            "simple_event":"lecture",
            "meeting":"standard" }

    default_values = {
        'DBConnectionParams'        : ("localhost", 9675),
        'DBUserName'                : '',
        'DBPassword'                : '',
        'DBRealm'                   : '',
        'SanitizationLevel'         : 1,
        'BaseURL'                   : 'http://localhost/',
        'BaseSecureURL'             : 'https://localhost/',
        'LoginURL'                  : "",
        'RegistrationURL'           : "",
        'ShortEventTag'             : "/event/",
        'ShortCategTag'             : "/categ/",
        'ConfigurationDir'          : "/opt/indico/etc",
        'DocumentationDir'          : "/opt/indico/doc",
        'HtdocsDir'                 : "/opt/indico/htdocs",
        'LogDir'                    : "/opt/indico/log" ,
        'ArchiveDir'                : "/opt/indico/archive",
        'BinDir'                    : "/opt/indico/bin",
        'UploadedFilesTempDir'      : "/opt/indico/tmp",
        'UploadedFilesSharedTempDir': "",
        'XMLCacheDir'               : "/opt/indico/cache",
        'SmtpServer'                : ('localhost', 25),
        'SmtpLogin'                 : '',
        'SmtpPassword'              : '',
        'SmtpUseTLS'                : 'no',
        'SupportEmail'              : 'root@localhost',
        'PublicSupportEmail'        : 'root@localhost',
        'NoReplyEmail'              : 'noreply-root@localhost',
        'IndicoSearchServer'        : '',
        'IndicoSearchClass'         : 'MaKaC.search.invenioSEA.InvenioSEA',
        'FileConverter'             : {"conversion_server": "", "response_url": "http://localhost/getConvertedFile.py"},
        'AuthenticatorList'         : ['Local'],
        'NiceLogin'                 : '',
        'NicePassword'              : '',
        'CssStylesheetName'         : 'indico.css',
        'PublicFolder'              : "/opt/indico/htdocs/results",
        'ReportNumberSystems'       : {},
        'OAILogFile'                : "/opt/indico/log/oai.log",
        'NbRecordsInResume'         : 100,
        'NbIdentifiersInResume'     : 100,
        'OAIRtExpire'               : 90000,
        'OAINamespace'              : '',
        'IconfNamespace'            : "http://localhost/",
        'IconfXSD'                  : "http://localhost/iconf.xsd",
        'RepositoryName'            : '',
        'RepositoryIdentifier'      : '',
        'ApacheUser'                : 'nobody',
        'ApacheGroup'               : 'nogroup',
        'Profile'                   : 'no',
        'UseXSendFile'              : 'no',
        'AuthenticatedEnforceSecure': 'yes',

        # Authentication
        'LDAPConfig': {'host': 'myldapserver.example.com',
                       'peopleDNQuery': ('uid={0}', 'DC=example,DC=com'),
                       'groupDNQuery': ('cn={0}',
                                        'OU=Groups,DC=example,DC=com'),
                       'membershipQuery': 'memberof={0}',
                       'accessCredentials': ('CN=user,OU=Users,'
                                             'DC=example,DC=com',
                                             'secret_password')},
        # Room Booking Related
        'LightboxCssStylesheetName' : "lightbox/lightbox.css",
        'LightboxJavascriptName'    : "lightbox/lightbox.js"
        }

    if sys.platform == 'win32':
        default_values.update({
            "ConfigurationDir"     : "C:\\indico\\etc",
            "DocumentationDir"     : "C:\\indico\\doc",
            "HtdocsDir"            : "C:\\Program Files\\Apache Group\\Apache2\\htdocs\\MaKaC",
            "LogDir"               : "C:\\indico\\log",
            "ArchiveDir"           : "C:\\indico\\archive",
            "BinDir"               : "C:\\indico\\archive",
            "UploadedFilesTempDir" : "C:\\indico\\temp",
            "XMLCacheDir"          : "C:\\indico\\cache",
                               })

    def __init__(self, filePath = None):
        self.filePath = filePath
        self.__readConfigFile()
        self._shelf = None


    def updateValues(self, newValues):
        """The argument is a dictionary.
        This function updates only the values provided by the dictionary"""
        for k in newValues:
            if k in self._configVars:
                self._configVars[k] = newValues[k]

    def forceReload(self):
        '''Forces Config to reread indico.conf and repopulate all of its variables'''
        # We don't use __import__ or reload because if the file changes are done too fast
        # Python doesn't see the changes and inconsistencies appear.
        #     __import__('MaKaC.common.MaKaCConfig') < DOESNT WORK
        #     reload(MaKaCConfig)                    < DOESNT WORK
        execfile(os.path.abspath(os.path.join(os.path.dirname(__file__), 'MaKaCConfig.py')))
        new_vals = locals()
        for k in self._configVars:
            if k in new_vals:
                self._configVars[k] = new_vals[k]

    def __readConfigFile(self):
        """initializes configuration parameters (Search order: indico.conf, default_values)

        IF YOU WANT TO CREATE NEW USER CONFIGURABLE OPTIONS:
        If you need to define a new configuration option you _need_ to specify it here with
        its default value and then you can put it in indico.conf.

                #### Indico will not see options that don't appear here ####
        """

<<<<<<< HEAD
=======
        default_values = {
            'DBConnectionParams'        : ("localhost", 9675),
            'DBUserName'                : '',
            'DBPassword'                : '',
            'DBRealm'                   : '',
            'SanitizationLevel'         : 1,
            'BaseURL'                   : 'http://localhost/',
            'BaseSecureURL'             : 'https://localhost/',
            'LoginURL'                  : "",
            'RegistrationURL'           : "",
            'ShortEventTag'             : "/event/",
            'ShortCategTag'             : "/categ/",
            'ConfigurationDir'          : "/opt/indico/etc",
            'DocumentationDir'          : "/opt/indico/doc",
            'HtdocsDir'                 : "/opt/indico/htdocs",
            'LogDir'                    : "/opt/indico/log" ,
            'ArchiveDir'                : "/opt/indico/archive",
            'BinDir'                    : "/opt/indico/bin",
            'UploadedFilesTempDir'      : "/opt/indico/tmp",
            'UploadedFilesSharedTempDir': "",
            'XMLCacheDir'               : "/opt/indico/cache",
            'SmtpServer'                : 'localhost',
            'SmtpLogin'                 : '',
            'SmtpPassword'              : '',
            'SmtpUseTLS'                : 'no',
            'SupportEmail'              : 'root@localhost',
            'PublicSupportEmail'        : 'root@localhost',
            'NoReplyEmail'              : 'noreply-root@localhost',
            'IndicoSearchServer'        : '',
            'IndicoSearchClass'         : 'MaKaC.search.invenioSEA.InvenioSEA',
            'FileConverter'             : {"conversion_server": "", "response_url": "http://localhost/getConvertedFile.py"},
            'AuthenticatorList'         : ['Local'],
            'NiceLogin'                 : '',
            'NicePassword'              : '',
            'CssStylesheetName'         : 'indico.css',
            'PublicFolder'              : "/opt/indico/htdocs/results",
            'ReportNumberSystems'       : {},
            'OAILogFile'                : "/opt/indico/log/oai.log",
            'NbRecordsInResume'         : 100,
            'NbIdentifiersInResume'     : 100,
            'OAIRtExpire'               : 90000,
            'OAINamespace'              : '',
            'IconfNamespace'            : "http://localhost/",
            'IconfXSD'                  : "http://localhost/iconf.xsd",
            'RepositoryName'            : '',
            'RepositoryIdentifier'      : '',
            'ApacheUser'                : 'nobody',
            'ApacheGroup'               : 'nogroup',
            'Profile'                   : 'no',
            'UseXSendFile'              : 'no',
            'AuthenticatedEnforceSecure': 'yes',

            # Authentication
            'LDAPConfig': {'host': 'myldapserver.example.com',
                           'useTLS': True,
                           'peopleDNQuery': ('uid={0}', 'DC=example,DC=com'),
                           'groupDNQuery': ('cn={0}',
                                            'OU=Groups,DC=example,DC=com'),
                           'membershipQuery': 'memberof={0}',
                           'accessCredentials': ('CN=user,OU=Users,'
                                                 'DC=example,DC=com',
                                                 'secret_password')},
            # Room Booking Related
            'LightboxCssStylesheetName' : "lightbox/lightbox.css",
            'LightboxJavascriptName'    : "lightbox/lightbox.js"
            }

        if sys.platform == 'win32':
            default_values.update({
                "ConfigurationDir"     : "C:\\indico\\etc",
                "DocumentationDir"     : "C:\\indico\\doc",
                "HtdocsDir"            : "C:\\Program Files\\Apache Group\\Apache2\\htdocs\\MaKaC",
                "LogDir"               : "C:\\indico\\log",
                "ArchiveDir"           : "C:\\indico\\archive",
                "BinDir"               : "C:\\indico\\archive",
                "UploadedFilesTempDir" : "C:\\indico\\temp",
                "XMLCacheDir"          : "C:\\indico\\cache",
                                   })


>>>>>>> 0c8d0462
        self._configVars = {}
        declared_values = dir(MaKaCConfig)

        # When populating configuration variables indico.conf's values have priority
        for k in self.default_values:
            if k in declared_values:
                self._configVars[k] = MaKaCConfig.__getattribute__(k) # declared_values[k] doesn't work, don't ask me why
            else: # key is not declared in indico.conf, using its default value
                self._configVars[k] = self.default_values[k]


        # Variables whose value is derived automatically
        # THIS IS THE PLACE TO ADD NEW SHORTHAND OPTIONS, DONT CREATE A FUNCTION IF THE VALUE NEVER CHANGES,
        # Configuration.py will become fat again if you don't follow this advice.
        self._configVars.update({
            'TPLVars'                   : {"MaKaCHomeURL": "%sindex.py" % self.getBaseURL()},
            'FileTypes'                 : MaKaCConfig.FileTypes,
            'HelpDir'                   : os.path.join(self.getHtdocsDir(), 'ihelp'),
            'WorkerName'                : socket.getfqdn(),
            'StylesheetsDir'            : os.path.join(os.path.dirname(__file__), '..', 'webinterface', 'stylesheets'),
            'ImagesDir'                 : os.path.join(self.getHtdocsDir(), 'images'),
            'PublicURL'                 : "%s/%s" % (self.getBaseURL(), self.getPublicFolder()),
            'SystemIcons'               : self.__systemIcons,
            'Stylesheets'               : self.__stylesheets,
            'EventStylesheets'          : self.__eventStylesheets,
            'TempDir'                   : self.getUploadedFilesTempDir(),
            'UploadedFilesSharedTempDir': self.getSharedTempDir(),
            'RoomPhotosDir'             : os.path.join(self.getHtdocsDir(), 'images', "rooms", "large_photos"),
            'RoomSmallPhotosDir'        : os.path.join(self.getHtdocsDir(), 'images', "rooms", "small_photos"),
            'CssDir'                    : "%s/css/" % (self.getHtdocsDir()),
            'CssBaseURL'                : "%s/css" % self.getBaseURL(),
            'CssConfTemplateBaseURL'    : "%s/css/confTemplates" % self.getBaseURL(),
            'DefaultEventStylesheet'    : self.__defaultEventStylesheet,
            'ShortCategURL'             : '%s/%s' % (self.getBaseURL(), self.getShortCategTag()),
            'ShortEventURL'             : '%s/%s' % (self.getBaseURL(), self.getShortEventTag()),
            'TPLDir'                    : os.path.join(os.path.dirname(__file__), '..', 'webinterface', 'tpls'),
            'HostNameURL'               : urlparse.urlparse(self.getBaseURL())[1].split(':')[0],
            'FileConverterServerURL'    : self.getFileConverter().get("conversion_server", ""),
            'FileConverterResponseURL'  : self.getFileConverter().get("response_url", ""),
            'ImagesBaseURL'             : "%s/images" % self._configVars['BaseURL'],
            'ImagesBaseSecureURL'       : "%s/images" % self._configVars['BaseSecureURL'],
            'Version'                   : MaKaC.__version__,
                                 })

        self.__tplFiles = {}

        if self.getSanitizationLevel() not in range(4):
            raise "Invalid SanitizationLevel value (%s). Valid values: 0, 1, 2, 3" % (self._configVars['SanitizationLevel'])


    def __getattr__(self, attr):
        """Dynamic finder for values defined in indico.conf

            For example, if an indico.conf value is "username" this method will
            return its value for a getUsername() call.

            If you add a new pair option = value to indico.conf there is no need to
            create anything here. It will be returned automatically.

            This all means that changing the name of an indico.conf will force you
            to change all references in code to getOldOptionName to getNewOptionName
            including the reference in default_values in this file.
        """
        # The following code intercepts all method calls that start with get and are
        # not already defined (so you can still override a get method if you want)
        # and returns a closure that returns the value of the option being asked for
        if attr[0:3] == 'get':
            def configFinder(k):
                return self._configVars[k]
            return lambda: configFinder(attr[3:])
        else:
            raise AttributeError


    def _yesOrNoVariable(self, varName):
        if self._configVars[varName] == 'yes':
            return True
        else:
            return False

    def getSmtpUseTLS(self):
        return self._yesOrNoVariable('SmtpUseTLS')

    def getProfile(self):
        return self._yesOrNoVariable('Profile')

    def getUseXSendFile(self):
        return self._yesOrNoVariable('UseXSendFile')

    def getAuthenticatedEnforceSecure(self):
        return self._yesOrNoVariable('AuthenticatedEnforceSecure')

    def getInstance(cls):
        """returns an instance of the Config class ensuring only a single
           instance is created. All the clients should use this method for
           setting a Config object instead of normal instantiation
        """
        if cls.__instance == None:
            cls.__instance = Config()
        return cls.__instance

    getInstance = classmethod( getInstance )

    @classmethod
    def setInstance(cls, instance):
        cls.__instance = instance

    def getCurrentDBDir(self):
        """gives back the path of the directory where the current database
           files are kept
        """
        raise "Deprecated Method"
        # return raw_input("\n\nPlease enter the path to the directory that contains the database files")


    def getDBBackupsDir(self):
        """gives back the path of the directory where the backups of the
           database files are kept
        """
        raise "Deprecated Method"
        # return raw_input("\n\nPlease enter the path to the directory that will contain the database backups [OPTIONAL]\n\n")


    def getTimezoneList(self):
        # Dont move outside, we need to call Config.getInstance() from setup.py and if
	    # the system has no pytz module then the import will break
        from pytz import all_timezones as Timezones
        return Timezones


    def getCssStylesheetName(self):
        """gives back the css stylesheet name used by Indico"""
        template = 'Default'

        # TODO: CHECK IF DB IS OPEN

        # NOTE: don't move the import outside because we need Configuration.py
        # to be loaded from setup.py and at that point we don't have db access
        # and therefore the import will fail.
        import MaKaC.common.info as info
        defTemplate = info.HelperMaKaCInfo.getMaKaCInfoInstance().getDefaultTemplateSet()

        if (defTemplate != None and os.path.exists("%s/css/%s.css" % (self.getHtdocsDir(), defTemplate))):
            template = defTemplate

        return '%s.css' % template


    def getPublicDir(self):
        """gives back the path of the directory where the public files are kept"""
        publicFolderPath = os.path.join(self._configVars['htdocsDir'], self._configVars['publicFolder'])
        try:
            if not os.path.exists(publicFolderPath):
                os.mkdir(publicFolderPath)
        except:
            raise MaKaCError( _("It is not possible to create the folder \"results\" to store the dvd zip file. \
                    Please contact with the system administrator"))
        return publicFolderPath


    def getTPLFile(self, tplId):
        """gives back the template file name associated to a certain page of
           the web interface. If no TPL file was specified it returns the
           empty string.
           Params:
                tplId -- unique identifier of the web interface page (normally
                    the web page class string)
        """
        if tplId in self.__tplFiles:
            return self.__tplFiles[tplId]
        else:
            return ""


    def getTPLVars(self):
        """gives back the user configured variables that must be available in
           any template file.
        """
        vars = self._configVars['TPLVars'].copy()
        vars["imagesDir"] = self.getImagesBaseURL()
        return vars


    def getCategoryIconPath(self, categid):
        return "%s/categicon/%s.png" % (self.getImagesDir(), categid)


    def getCategoryIconURL(self, categid):
        return "%s/categicon/%s.png" % (self.getImagesBaseURL(), categid)


    def getFileType(self, fileExtension):
        """returns the file type corresponding to the specified file extension
        """
        if fileExtension.strip().upper() in self.getFileTypes():
            return fileExtension.strip().upper()
        return ""


    def getFileTypeDescription(self, fileType):
        """returns the configured file type description for the specified file
            type.
        """
        if fileType in self.getFileTypes():
            return self.getFileTypes()[fileType][0]
        return ""


    def getFileTypeMimeType(self, fileType):
        """returns the configured mime-type for the specified file type
        """
        if fileType in self.getFileTypes():
            return self.getFileTypes()[fileType][1]
        return "unknown"


    def getFileTypeIconURL(self, fileType):
        if fileType == "":
            return ""
        try:
            icon = self.getFileTypes()[fileType][2]
        except IndexError:
            return ""
        except KeyError:
            return ""
        if icon == "":
            return ""
        iconPath = os.path.join( self.getImagesDir(), icon )
        if not os.access( iconPath, os.F_OK ):
            return ""
        return "%s/%s"%( self.getImagesBaseURL(), icon )


    def getSystemIconURL( self, id ):
        if id not in self.__systemIcons:
            return "%s/%s"%(self.getImagesBaseURL(), id )
        return "%s/%s"%(self.getImagesBaseURL(), self.__systemIcons[ id ])


    def getSystemIconFileName(self, id):
        if id not in self.__systemIcons:
            return id
        return self.__systemIcons[id]


    def getArchivedFileURL(self, localFile):
        return "%s/getFile.py?%s" % (self.getBaseURL(), localFile.getLocator().getURLForm() )


    def hasFileConverter(self):
        return self.getFileConverter().get("conversion_server", "") != ""

    def getSharedTempDir(self):
        std = self.getUploadedFilesSharedTempDir()
        if std == "":
            std = self.getUploadedFilesTempDir()
        return std<|MERGE_RESOLUTION|>--- conflicted
+++ resolved
@@ -405,6 +405,7 @@
 
         # Authentication
         'LDAPConfig': {'host': 'myldapserver.example.com',
+                       'useTLS': True,
                        'peopleDNQuery': ('uid={0}', 'DC=example,DC=com'),
                        'groupDNQuery': ('cn={0}',
                                         'OU=Groups,DC=example,DC=com'),
@@ -464,89 +465,6 @@
                 #### Indico will not see options that don't appear here ####
         """
 
-<<<<<<< HEAD
-=======
-        default_values = {
-            'DBConnectionParams'        : ("localhost", 9675),
-            'DBUserName'                : '',
-            'DBPassword'                : '',
-            'DBRealm'                   : '',
-            'SanitizationLevel'         : 1,
-            'BaseURL'                   : 'http://localhost/',
-            'BaseSecureURL'             : 'https://localhost/',
-            'LoginURL'                  : "",
-            'RegistrationURL'           : "",
-            'ShortEventTag'             : "/event/",
-            'ShortCategTag'             : "/categ/",
-            'ConfigurationDir'          : "/opt/indico/etc",
-            'DocumentationDir'          : "/opt/indico/doc",
-            'HtdocsDir'                 : "/opt/indico/htdocs",
-            'LogDir'                    : "/opt/indico/log" ,
-            'ArchiveDir'                : "/opt/indico/archive",
-            'BinDir'                    : "/opt/indico/bin",
-            'UploadedFilesTempDir'      : "/opt/indico/tmp",
-            'UploadedFilesSharedTempDir': "",
-            'XMLCacheDir'               : "/opt/indico/cache",
-            'SmtpServer'                : 'localhost',
-            'SmtpLogin'                 : '',
-            'SmtpPassword'              : '',
-            'SmtpUseTLS'                : 'no',
-            'SupportEmail'              : 'root@localhost',
-            'PublicSupportEmail'        : 'root@localhost',
-            'NoReplyEmail'              : 'noreply-root@localhost',
-            'IndicoSearchServer'        : '',
-            'IndicoSearchClass'         : 'MaKaC.search.invenioSEA.InvenioSEA',
-            'FileConverter'             : {"conversion_server": "", "response_url": "http://localhost/getConvertedFile.py"},
-            'AuthenticatorList'         : ['Local'],
-            'NiceLogin'                 : '',
-            'NicePassword'              : '',
-            'CssStylesheetName'         : 'indico.css',
-            'PublicFolder'              : "/opt/indico/htdocs/results",
-            'ReportNumberSystems'       : {},
-            'OAILogFile'                : "/opt/indico/log/oai.log",
-            'NbRecordsInResume'         : 100,
-            'NbIdentifiersInResume'     : 100,
-            'OAIRtExpire'               : 90000,
-            'OAINamespace'              : '',
-            'IconfNamespace'            : "http://localhost/",
-            'IconfXSD'                  : "http://localhost/iconf.xsd",
-            'RepositoryName'            : '',
-            'RepositoryIdentifier'      : '',
-            'ApacheUser'                : 'nobody',
-            'ApacheGroup'               : 'nogroup',
-            'Profile'                   : 'no',
-            'UseXSendFile'              : 'no',
-            'AuthenticatedEnforceSecure': 'yes',
-
-            # Authentication
-            'LDAPConfig': {'host': 'myldapserver.example.com',
-                           'useTLS': True,
-                           'peopleDNQuery': ('uid={0}', 'DC=example,DC=com'),
-                           'groupDNQuery': ('cn={0}',
-                                            'OU=Groups,DC=example,DC=com'),
-                           'membershipQuery': 'memberof={0}',
-                           'accessCredentials': ('CN=user,OU=Users,'
-                                                 'DC=example,DC=com',
-                                                 'secret_password')},
-            # Room Booking Related
-            'LightboxCssStylesheetName' : "lightbox/lightbox.css",
-            'LightboxJavascriptName'    : "lightbox/lightbox.js"
-            }
-
-        if sys.platform == 'win32':
-            default_values.update({
-                "ConfigurationDir"     : "C:\\indico\\etc",
-                "DocumentationDir"     : "C:\\indico\\doc",
-                "HtdocsDir"            : "C:\\Program Files\\Apache Group\\Apache2\\htdocs\\MaKaC",
-                "LogDir"               : "C:\\indico\\log",
-                "ArchiveDir"           : "C:\\indico\\archive",
-                "BinDir"               : "C:\\indico\\archive",
-                "UploadedFilesTempDir" : "C:\\indico\\temp",
-                "XMLCacheDir"          : "C:\\indico\\cache",
-                                   })
-
-
->>>>>>> 0c8d0462
         self._configVars = {}
         declared_values = dir(MaKaCConfig)
 
