# This file is part of Indico.
# Copyright (C) 2002 - 2017 European Organization for Nuclear Research (CERN).
#
# Indico is free software; you can redistribute it and/or
# modify it under the terms of the GNU General Public License as
# published by the Free Software Foundation; either version 3 of the
# License, or (at your option) any later version.
#
# Indico is distributed in the hope that it will be useful, but
# WITHOUT ANY WARRANTY; without even the implied warranty of
# MERCHANTABILITY or FITNESS FOR A PARTICULAR PURPOSE.  See the GNU
# General Public License for more details.
#
# You should have received a copy of the GNU General Public License
# along with Indico; if not, see <http://www.gnu.org/licenses/>.

from __future__ import unicode_literals

from collections import OrderedDict

from flask import current_app, json, session
from qrcode import QRCode, constants
from sqlalchemy.orm import joinedload, load_only, undefer
from werkzeug.urls import url_parse
from wtforms import BooleanField, ValidationError

from indico.core import signals
from indico.core.config import Config
from indico.core.db import db
from indico.modules.events import EventLogKind, EventLogRealm
from indico.modules.events.models.events import Event
from indico.modules.events.payment.models.transactions import TransactionStatus
from indico.modules.events.registration import logger
from indico.modules.events.registration.fields.choices import (AccommodationField, ChoiceBaseField,
                                                               get_field_merged_options)
from indico.modules.events.registration.models.form_fields import (RegistrationFormFieldData,
                                                                   RegistrationFormPersonalDataField)
from indico.modules.events.registration.models.forms import RegistrationForm
from indico.modules.events.registration.models.invitations import InvitationState, RegistrationInvitation
from indico.modules.events.registration.models.items import (PersonalDataType, RegistrationFormItemType,
                                                             RegistrationFormPersonalDataSection)
from indico.modules.events.registration.models.registrations import Registration, RegistrationData, RegistrationState
from indico.modules.events.registration.notifications import (notify_registration_creation,
                                                              notify_registration_modification)
from indico.modules.users.util import get_user_by_email
from indico.util.date_time import format_date
from indico.util.i18n import _
from indico.util.spreadsheets import unique_col
from indico.web.forms.base import IndicoForm
from indico.web.forms.widgets import SwitchWidget


def get_title_uuid(regform, title):
    """Convert a string title to its UUID value

    If the title does not exist in the title PD field, it will be
    ignored and returned as ``None``.
    """
    if not title:
        return None
    title_field = next((x
                        for x in regform.active_fields
                        if (x.type == RegistrationFormItemType.field_pd and
                            x.personal_data_type == PersonalDataType.title)), None)
    if title_field is None:  # should never happen
        return None
    valid_choices = {x['id'] for x in title_field.current_data.versioned_data['choices']}
    uuid = next((k for k, v in title_field.data['captions'].iteritems() if v == title), None)
    return {uuid: 1} if uuid in valid_choices else None


def get_event_section_data(regform, management=False, registration=None):
    data = []
    if not registration:
        return [s.view_data for s in regform.sections if not s.is_deleted and (management or not s.is_manager_only)]

    registration_data = {r.field_data.field.id: r for r in registration.data}
    for section in regform.sections:
        if section.is_deleted or (not management and section.is_manager_only):
            continue

        section_data = section.own_data
        section_data['items'] = []

        for child in section.fields:
            if child.is_deleted:
                continue
            if isinstance(child.field_impl, ChoiceBaseField) or isinstance(child.field_impl, AccommodationField):
                field_data = get_field_merged_options(child, registration_data)
            else:
                field_data = child.view_data
            section_data['items'].append(field_data)
        data.append(section_data)
    return data


def check_registration_email(regform, email, registration=None, management=False):
    """Checks whether an email address is suitable for registration.

    :param regform: The registration form
    :param email: The email address
    :param registration: The existing registration (in case of
                         modification)
    :param management: If it's a manager adding a new registration
    """
    email = email.lower().strip()
    user = get_user_by_email(email)
    email_registration = regform.get_registration(email=email)
    user_registration = regform.get_registration(user=user) if user else None
    if registration is not None:
        if email_registration and email_registration != registration:
            return dict(status='error', conflict='email-already-registered')
        elif user_registration and user_registration != registration:
            return dict(status='error', conflict='user-already-registered')
        elif user and registration.user and registration.user != user:
            return dict(status='warning' if management else 'error', conflict='email-other-user', user=user.full_name)
        elif not user and registration.user:
            return dict(status='warning' if management else 'error', conflict='email-no-user',
                        user=registration.user.full_name)
        elif user:
            return dict(status='ok', user=user.full_name, self=(not management and user == session.user),
                        same=(user == registration.user))
        elif regform.require_user and (management or email != registration.email):
            return dict(status='warning' if management else 'error', conflict='no-user')
        else:
            return dict(status='ok', user=None)
    else:
        if email_registration:
            return dict(status='error', conflict='email-already-registered')
        elif user_registration:
            return dict(status='error', conflict='user-already-registered')
        elif user:
            return dict(status='ok', user=user.full_name, self=(not management and user == session.user), same=False)
        elif regform.require_user:
            return dict(status='warning' if management else 'error', conflict='no-user')
        else:
            return dict(status='ok', user=None)


def make_registration_form(regform, management=False, registration=None):
    """Creates a WTForm based on registration form fields"""

    class RegistrationFormWTF(IndicoForm):
        if management:
            notify_user = BooleanField(_("Send email"), widget=SwitchWidget())

        def validate_email(self, field):
            status = check_registration_email(regform, field.data, registration, management=management)
            if status['status'] == 'error':
                raise ValidationError('Email validation failed: ' + status['conflict'])

    for form_item in regform.active_fields:
        if not management and form_item.parent.is_manager_only:
            continue
        field_impl = form_item.field_impl
        setattr(RegistrationFormWTF, form_item.html_field_name, field_impl.create_wtf_field())
    RegistrationFormWTF.modified_registration = registration
    return RegistrationFormWTF


def create_personal_data_fields(regform):
    """Creates the special section/fields for personal data."""
    section = next((s for s in regform.sections if s.type == RegistrationFormItemType.section_pd), None)
    if section is None:
        section = RegistrationFormPersonalDataSection(registration_form=regform, title='Personal Data')
        missing = set(PersonalDataType)
    else:
        existing = {x.personal_data_type for x in section.children if x.type == RegistrationFormItemType.field_pd}
        missing = set(PersonalDataType) - existing
    for pd_type, data in PersonalDataType.FIELD_DATA:
        if pd_type not in missing:
            continue
        field = RegistrationFormPersonalDataField(registration_form=regform, personal_data_type=pd_type,
                                                  is_required=pd_type.is_required)
        if not data.get('is_enabled', True):
            field.position = data['position']
        for key, value in data.iteritems():
            setattr(field, key, value)
        field.data, versioned_data = field.field_impl.process_field_data(data.pop('data', {}))
        field.current_data = RegistrationFormFieldData(versioned_data=versioned_data)
        section.children.append(field)


def url_rule_to_angular(endpoint):
    """Converts a flask-style rule to angular style"""
    mapping = {
        'reg_form_id': 'confFormId',
        'section_id': 'sectionId',
        'field_id': 'fieldId',
    }
    rules = list(current_app.url_map.iter_rules(endpoint))
    assert len(rules) == 1
    rule = rules[0]
    assert not rule.defaults
    segments = [':' + mapping.get(data, data) if is_dynamic else data
                for is_dynamic, data in rule._trace]
    prefix = url_parse(Config.getInstance().getBaseURL()).path.rstrip('/')
    return prefix + ''.join(segments).split('|', 1)[-1]


def create_registration(regform, data, invitation=None, management=False, notify_user=True):
    registration = Registration(registration_form=regform, user=get_user_by_email(data['email']),
                                base_price=regform.base_price, currency=regform.currency)
    for form_item in regform.active_fields:
        if form_item.parent.is_manager_only:
            with db.session.no_autoflush:
                value = form_item.field_impl.default_value
        else:
            value = data.get(form_item.html_field_name)
        with db.session.no_autoflush:
            data_entry = RegistrationData()
            registration.data.append(data_entry)
            for attr, value in form_item.field_impl.process_form_data(registration, value).iteritems():
                setattr(data_entry, attr, value)
        if form_item.type == RegistrationFormItemType.field_pd and form_item.personal_data_type.column:
            setattr(registration, form_item.personal_data_type.column, value)
    if invitation is None:
        # Associate invitation based on email in case the user did not use the link
        with db.session.no_autoflush:
            invitation = (RegistrationInvitation
                          .find(email=data['email'], registration_id=None)
                          .with_parent(regform)
                          .first())
    if invitation:
        invitation.state = InvitationState.accepted
        invitation.registration = registration
    registration.sync_state(_skip_moderation=management)
    db.session.flush()
    notify_registration_creation(registration, notify_user)
    logger.info('New registration %s by %s', registration, session.user)
    regform.event.log(EventLogRealm.management if management else EventLogRealm.participants,
                          EventLogKind.positive, 'Registration',
                          'New registration: {}'.format(registration.full_name),
                          session.user, data={'Email': registration.email})
    return registration


def modify_registration(registration, data, management=False, notify_user=True):
    old_price = registration.price
    personal_data_changes = {}
    with db.session.no_autoflush:
        regform = registration.registration_form
        data_by_field = registration.data_by_field
        if management or not registration.user:
            registration.user = get_user_by_email(data['email'])

        billable_items_locked = not management and registration.is_paid
        for form_item in regform.active_fields:
            field_impl = form_item.field_impl
            if management or not form_item.parent.is_manager_only:
                value = data.get(form_item.html_field_name)
            elif form_item.id not in data_by_field:
                # set default value for manager-only field if it didn't have one before
                value = field_impl.default_value
            else:
                # manager-only field that has data which should be preserved
                continue

            if form_item.id not in data_by_field:
                data_by_field[form_item.id] = RegistrationData(registration=registration,
                                                               field_data=form_item.current_data)

            attrs = field_impl.process_form_data(registration, value, data_by_field[form_item.id],
                                                 billable_items_locked=billable_items_locked)
            for key, val in attrs.iteritems():
                setattr(data_by_field[form_item.id], key, val)
            if form_item.type == RegistrationFormItemType.field_pd and form_item.personal_data_type.column:
                key = form_item.personal_data_type.column
                if getattr(registration, key) != value:
                    personal_data_changes[key] = value
                setattr(registration, key, value)
        registration.sync_state()
    db.session.flush()
    # sanity check
    if billable_items_locked and old_price != registration.price:
        raise Exception("There was an error while modifying your registration (price mismatch: %s / %s)",
                        old_price, registration.price)
    if personal_data_changes:
        signals.event.registration_personal_data_modified.send(registration, change=personal_data_changes)
    notify_registration_modification(registration, notify_user)
    logger.info('Registration %s modified by %s', registration, session.user)
    regform.event.log(EventLogRealm.management if management else EventLogRealm.participants,
                          EventLogKind.change, 'Registration',
                          'Registration modified: {}'.format(registration.full_name),
                          session.user, data={'Email': registration.email})


def generate_spreadsheet_from_registrations(registrations, regform_items, static_items):
    """Generates a spreadsheet data from a given registration list.

    :param registrations: The list of registrations to include in the file
    :param regform_items: The registration form items to be used as columns
    :param static_items: Registration form information as extra columns
    """
    field_names = ['ID', 'Name']
    special_item_mapping = OrderedDict([
        ('reg_date', ('Registration date', lambda x: x.submitted_dt)),
        ('state', ('Registration state', lambda x: x.state.title)),
        ('price', ('Price', lambda x: x.render_price())),
        ('checked_in', ('Checked in', lambda x: x.checked_in)),
        ('checked_in_date', ('Check-in date', lambda x: x.checked_in_dt if x.checked_in else '')),
        ('payment_date', ('Payment date', lambda x: (x.transaction.timestamp
                                                     if (x.transaction is not None and
                                                         x.transaction.status == TransactionStatus.successful)
                                                     else '')))
    ])
    for item in regform_items:
        field_names.append(unique_col(item.title, item.id))
        if item.input_type == 'accommodation':
            field_names.append(unique_col('{} ({})'.format(item.title, 'Arrival'), item.id))
            field_names.append(unique_col('{} ({})'.format(item.title, 'Departure'), item.id))
    field_names.extend(title for name, (title, fn) in special_item_mapping.iteritems() if name in static_items)
    rows = []
    for registration in registrations:
        data = registration.data_by_field
        registration_dict = {
            'ID': registration.friendly_id,
            'Name': "{} {}".format(registration.first_name, registration.last_name)
        }
        for item in regform_items:
            key = unique_col(item.title, item.id)
            if item.input_type == 'accommodation':
                registration_dict[key] = data[item.id].friendly_data.get('choice') if item.id in data else ''
                key = unique_col('{} ({})'.format(item.title, 'Arrival'), item.id)
                arrival_date = data[item.id].friendly_data.get('arrival_date') if item.id in data else None
                registration_dict[key] = format_date(arrival_date) if arrival_date else ''
                key = unique_col('{} ({})'.format(item.title, 'Departure'), item.id)
                departure_date = data[item.id].friendly_data.get('departure_date') if item.id in data else None
                registration_dict[key] = format_date(departure_date) if departure_date else ''
            else:
                registration_dict[key] = data[item.id].friendly_data if item.id in data else ''
        for name, (title, fn) in special_item_mapping.iteritems():
            if name not in static_items:
                continue
            value = fn(registration)
            registration_dict[title] = value
        rows.append(registration_dict)
    return field_names, rows


def get_registrations_with_tickets(user, event):
    return Registration.find(Registration.user == user,
                             Registration.state == RegistrationState.complete,
                             RegistrationForm.event_id == event.id,
                             RegistrationForm.tickets_enabled,
                             RegistrationForm.ticket_on_event_page,
                             ~RegistrationForm.is_deleted,
                             ~Registration.is_deleted,
                             _join=Registration.registration_form).all()


def get_published_registrations(event):
    """Get a list of published registrations for an event.

    :param event: the `Event` to get registrations for
    :return: list of `Registration` objects
    """
    return (Registration
            .find(Registration.is_active,
                  ~RegistrationForm.is_deleted,
                  RegistrationForm.event_id == event.id,
                  RegistrationForm.publish_registrations_enabled,
                  _join=Registration.registration_form,
                  _eager=Registration.registration_form)
            .order_by(db.func.lower(Registration.first_name),
                      db.func.lower(Registration.last_name),
                      Registration.friendly_id)
            .all())


def get_events_registered(user, dt=None):
    """Gets the IDs of events where the user is registered.

    :param user: A `User`
    :param dt: Only include events taking place on/after that date
    :return: A set of event ids
    """
    query = (user.registrations
             .options(load_only('event_id'))
             .options(joinedload(Registration.registration_form).load_only('event_id'))
             .join(Registration.registration_form)
             .join(RegistrationForm.event)
             .filter(Registration.is_active, ~RegistrationForm.is_deleted, ~Event.is_deleted,
                     Event.ends_after(dt)))
    return {registration.event_id for registration in query}


def build_registrations_api_data(event):
    api_data = []
    query = (RegistrationForm.query.with_parent(event)
             .options(joinedload('registrations').joinedload('data').joinedload('field_data')))
    for regform in query:
        for registration in regform.active_registrations:
            registration_info = _build_base_registration_info(registration)
            registration_info['checkin_secret'] = registration.ticket_uuid
            api_data.append(registration_info)
    return api_data


def _build_base_registration_info(registration):
    personal_data = _build_personal_data(registration)
    return {
        'registrant_id': str(registration.id),
        'checked_in': registration.checked_in,
        'checkin_secret': registration.ticket_uuid,
        'full_name': '{} {}'.format(personal_data.get('title', ''), registration.full_name),
        'personal_data': personal_data
    }


def _build_personal_data(registration):
    personal_data = registration.get_personal_data()
    personal_data['firstName'] = personal_data.pop('first_name')
    personal_data['surname'] = personal_data.pop('last_name')
    personal_data['country'] = personal_data.pop('country', '')
    personal_data['phone'] = personal_data.pop('phone', '')
    return personal_data


def build_registration_api_data(registration):
    registration_info = _build_base_registration_info(registration)
    registration_info['amount_paid'] = registration.price if registration.is_paid else 0
    registration_info['registration_date'] = registration.submitted_dt.isoformat()
    registration_info['paid'] = registration.is_paid
    registration_info['checkin_date'] = registration.checked_in_dt.isoformat() if registration.checked_in_dt else ''
    registration_info['event_id'] = registration.event_id
    return registration_info


def generate_ticket_qr_code(registration):
    """Generate a Pillow `Image` with a QR Code encoding a check-in ticket.

    :param registration: corresponding `Registration` object
    """
    qr = QRCode(
        version=17,
        error_correction=constants.ERROR_CORRECT_Q,
        box_size=3,
        border=1
    )
    qr_data = {
        "registrant_id": registration.id,
        "checkin_secret": registration.ticket_uuid,
<<<<<<< HEAD
        "event_id": unicode(registration.event.id),
        "server_url": Config.getInstance().getBaseURL()
=======
        "event_id": unicode(registration.event_new.id),
        "server_url": Config.getInstance().getBaseURL(),
        "version": 1
>>>>>>> f809c7e4
    }
    signals.event.registration.generate_ticket_qr_code.send(registration, ticket_data=qr_data)
    json_qr_data = json.dumps(qr_data)
    qr.add_data(json_qr_data)
    qr.make(fit=True)
    return qr.make_image()._img


def get_event_regforms(event, user, with_registrations=False):
    """Get registration forms with information about user registrations.

    :param event: the `Event` to get registration forms for
    :param user: A `User`
    :param with_registrations: Whether to return the user's
                               registration instead of just
                               whether they have one
    """
    if not user:
        registered_user = db.literal(None if with_registrations else False)
    elif with_registrations:
        registered_user = Registration
    else:
        registered_user = RegistrationForm.registrations.any((Registration.user == user) & Registration.is_active)
    query = (RegistrationForm.query.with_parent(event)
             .with_entities(RegistrationForm, registered_user)
             .options(undefer('active_registration_count'))
             .order_by(db.func.lower(RegistrationForm.title)))
    if with_registrations:
        query = query.outerjoin(Registration, db.and_(Registration.registration_form_id == RegistrationForm.id,
                                                      Registration.user == user,
                                                      Registration.is_active))
    return query.all()<|MERGE_RESOLUTION|>--- conflicted
+++ resolved
@@ -441,14 +441,9 @@
     qr_data = {
         "registrant_id": registration.id,
         "checkin_secret": registration.ticket_uuid,
-<<<<<<< HEAD
         "event_id": unicode(registration.event.id),
-        "server_url": Config.getInstance().getBaseURL()
-=======
-        "event_id": unicode(registration.event_new.id),
         "server_url": Config.getInstance().getBaseURL(),
         "version": 1
->>>>>>> f809c7e4
     }
     signals.event.registration.generate_ticket_qr_code.send(registration, ticket_data=qr_data)
     json_qr_data = json.dumps(qr_data)
