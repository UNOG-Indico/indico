# This file is part of Indico.
# Copyright (C) 2002 - 2019 CERN
#
# Indico is free software; you can redistribute it and/or
# modify it under the terms of the MIT License; see the
# LICENSE file for more details.

from __future__ import unicode_literals

from flask import flash
from werkzeug.exceptions import NotFound

from indico.core.config import config
from indico.modules.events.abstracts.controllers.base import RHAbstractsBase, RHManageAbstractsBase
from indico.modules.events.abstracts.forms import BOASettingsForm
from indico.modules.events.abstracts.settings import boa_settings
from indico.modules.events.abstracts.util import clear_boa_cache, create_boa, create_boa_tex
from indico.util.i18n import _
from indico.web.flask.util import send_file
from indico.web.forms.base import FormDefaults
from indico.web.util import jsonify_data, jsonify_form


class RHManageBOA(RHManageAbstractsBase):
    """Configure book of abstracts"""

    def _process(self):
        form = BOASettingsForm(obj=FormDefaults(**boa_settings.get_all(self.event)))
        if form.validate_on_submit():
            boa_settings.set_multi(self.event, form.data)
            clear_boa_cache(self.event)
            flash(_('Book of Abstract settings have been saved'), 'success')
            return jsonify_data()
        return jsonify_form(form)


class RHExportBOA(RHAbstractsBase):
    """Export the book of abstracts"""

    def _process(self):
<<<<<<< HEAD
        return send_file('book-of-abstracts.pdf', create_boa(self.event), 'application/pdf')


class RHExportBOATeX(RHManageAbstractsBase):
    """Export a zip file with the book of abstracts in TeX format"""

    def _process(self):
        return send_file('book-of-abstracts.zip', create_boa_tex(self.event), 'application/zip', inline=False)
=======
        if not config.LATEX_ENABLED:
            raise NotFound
        return send_file('book-of-abstracts.pdf', create_boa(self.event), 'application/pdf')
>>>>>>> 8eae09c9
<|MERGE_RESOLUTION|>--- conflicted
+++ resolved
@@ -38,7 +38,8 @@
     """Export the book of abstracts"""
 
     def _process(self):
-<<<<<<< HEAD
+        if not config.LATEX_ENABLED:
+            raise NotFound
         return send_file('book-of-abstracts.pdf', create_boa(self.event), 'application/pdf')
 
 
@@ -46,9 +47,4 @@
     """Export a zip file with the book of abstracts in TeX format"""
 
     def _process(self):
-        return send_file('book-of-abstracts.zip', create_boa_tex(self.event), 'application/zip', inline=False)
-=======
-        if not config.LATEX_ENABLED:
-            raise NotFound
-        return send_file('book-of-abstracts.pdf', create_boa(self.event), 'application/pdf')
->>>>>>> 8eae09c9
+        return send_file('book-of-abstracts.zip', create_boa_tex(self.event), 'application/zip', inline=False)