# -*- coding: utf-8 -*-
##
##
## This file is part of Indico
## Copyright (C) 2002 - 2012 European Organization for Nuclear Research (CERN)
##
## Indico is free software: you can redistribute it and/or
## modify it under the terms of the GNU General Public License as
## published by the Free Software Foundation, either version 3 of the
## License, or (at your option) any later version.
##
## Indico is distributed in the hope that it will be useful, but
## WITHOUT ANY WARRANTY; without even the implied warranty of
## MERCHANTABILITY or FITNESS FOR A PARTICULAR PURPOSE.  See the
## GNU General Public License for more details.
##
## You should have received a copy of the GNU General Public License
## along with Indico.  If not, see <http://www.gnu.org/licenses/>.

# Autoinstalls setuptools if the user doesn't have them already
import ez_setup
ez_setup.use_setuptools()

import commands
import getopt
import os
import re
import shutil
import string
import sys
import itertools
from distutils.sysconfig import get_python_lib, get_python_version
from distutils.cmd import Command
from distutils.command import bdist
from indico.util import i18n


import pkg_resources
from setuptools.command import develop, install, sdist, bdist_egg, easy_install, test
from setuptools import setup, find_packages, findall


try:
    from babel.messages import frontend as babel
    BABEL_PRESENT = True
except ImportError:
    BABEL_PRESENT = False


DEPENDENCY_URLS = ["http://indico-software.org/wiki/Admin/Installation/IndicoExtras"]

DEVELOP_REQUIRES = ['pojson>=0.4', 'termcolor']

if sys.platform == 'linux2':
    import pwd
    import grp


class vars(object):
    '''Variable holder.'''
    packageDir = None
    versionVal = 'None'
    accessuser = None
    accessgroup = None
    dbInstalledBySetupPy = False
    binDir = None
    documentationDir = None
    configurationDir = None
    htdocsDir = None

###  Methods required by setup() ##############################################

def _generateDataPaths(x):

    dataFilesDict = {}

    for (baseDstDir, srcDir) in x:
        for f in findall(srcDir):
            dst_dir = os.path.join(baseDstDir,
                                   os.path.relpath(os.path.dirname(f), srcDir))
            if dst_dir not in dataFilesDict:
                dataFilesDict[dst_dir] = []
            dataFilesDict[dst_dir].append(f)

    dataFiles = []
    for k, v in dataFilesDict.items():
        dataFiles.append((k, v))

    return dataFiles

def _getDataFiles(x):
    """
    Returns a fully populated data_files ready to be fed to setup()

    WARNING: when creating a bdist_egg we need to include files inside bin,
    doc, config & htdocs into the egg therefore we cannot fetch indico.conf
    values directly because they will not refer to the proper place. We
    include those files in the egg's root folder.
    """

    # setup expects a list like this (('foo/bar/baz', 'wiki.py'),
    #                                 ('a/b/c', 'd.jpg'))
    #
    # What we do below is transform a list like this:
    #                                (('foo', 'bar/baz/wiki.py'),
    #                                 ('a', 'b/c/d.jpg'))
    #
    # first into a dict and then into a pallatable form for setuptools.

    # This re will be used to filter out etc/*.conf files and therefore not overwritting them
    dataFiles = _generateDataPaths((('bin', 'bin'),
                                    ('doc', 'doc'),
                                    ('etc', 'etc')))
    return dataFiles


def _getInstallRequires():
    '''Returns external packages required by Indico

    These are the ones needed for runtime.'''

    base =  ['ZODB3>=3.8', 'pytz', 'zope.index', 'zope.interface',
             'lxml', 'cds-indico-extras', 'zc.queue', 'python-dateutil<2.0',
<<<<<<< HEAD
             'pypdf', 'mako>=0.4.1', 'babel', 'icalendar>=3.0', 'pyatom',
             'cssmin', 'webassets', 'pojson>=0.4', 'requests']
=======
             'pypdf', 'mako>=0.4.1', 'babel', 'icalendar>=3.2', 'pyatom',
             'simplejson', 'python-cjson', 'cssmin', 'webassets',
             'pojson>=0.4', 'requests']
>>>>>>> 7fce07fc

    #for Python older than 2.7
    if sys.version_info[0] <= 2 and sys.version_info[1] < 7:
        base.append('argparse')

    return base


def _versionInit():
        '''Retrieves the version number from indico/MaKaC/__init__.py and returns it'''

        from indico.MaKaC import __version__
        v = __version__

        print('Indico %s' % v)

        return v


###  Commands ###########################################################
class sdist_indico(sdist.sdist):
    user_options = sdist.sdist.user_options + \
                   [('version=', None, 'version to distribute')]
    version = 'dev'

    def run(self):
        sdist.sdist.run(self)


def _bdist_indico(dataFiles):
    class bdist_indico(bdist.bdist):
        def run(self):
            compileAllLanguages(self)
            bdist.bdist.run(self)

    bdist_indico.dataFiles = dataFiles
    return bdist_indico


def _bdist_egg_indico(dataFiles):
    class bdist_egg_indico(bdist_egg.bdist_egg):
        def run(self):
            compileAllLanguages(self)
            bdist_egg.bdist_egg.run(self)

    bdist_egg_indico.dataFiles = dataFiles
    return bdist_egg_indico


class develop_indico(develop.develop):
    def run(self):
        develop.develop.run(self)

        # create symlink to legacy MaKaC dir
        # this is so that the ".egg-link" created by the "develop" command works
        if sys.platform in ["linux2", "darwin"] and not os.path.exists('MaKaC'):
            os.symlink('indico/MaKaC','MaKaC')


class develop_config(develop_indico):
    description = "prepares the current directory for Indico development"
    user_options = develop.develop.user_options + [('www-uid=', None, "Set user for cache/log/db (typically apache user)"),
                    ('www-gid=', None, "Set group for cache/log/db (typically apache group)")]

    www_uid = None
    www_gid = None

    def run(self):
        # dependencies, links, etc...
        develop_indico.run(self)

        env = pkg_resources.Environment()
        easy_install.main(DEVELOP_REQUIRES)
        env.scan()

        local = 'etc/indico.conf'
        if os.path.exists(local):
            print 'Upgrading existing etc/indico.conf..'
            upgrade_indico_conf(local, 'etc/indico.conf.sample')
        else:
            print 'Creating new etc/indico.conf..'
            shutil.copy('etc/indico.conf.sample', local)

        for f in [x for x in ('etc/zdctl.conf', 'etc/zodb.conf', 'etc/logging.conf') if not os.path.exists(x)]:
            shutil.copy('%s.sample' % f, f)

        print """\nIndico needs to store some information in the filesystem (database, cache, temporary files, logs...)
Please specify the directory where you'd like it to be placed.
(Note that putting it outside of your sourcecode tree is recommended)"""
        prefixDirDefault = os.path.dirname(os.getcwd())
        prefixDir = raw_input('[%s]: ' % prefixDirDefault).strip()

        if prefixDir == '':
            prefixDir = prefixDirDefault

        directories = dict((d, os.path.join(prefixDir, d)) for d in
                           ['db', 'log', 'tmp', 'cache', 'archive'])

        print 'Creating directories...',
        for d in directories.values():
            if not os.path.exists(d):
                os.makedirs(d)
        print 'Done!'

        directories['htdocs'] = os.path.join(os.getcwd(), 'indico', 'htdocs')
        directories['bin'] = os.path.join(os.getcwd(), 'bin')
        directories['etc'] = os.path.join(os.getcwd(), 'etc')
        directories['doc'] = os.path.join(os.getcwd(), 'doc')

        self._update_conf_dir_paths(local, directories)

        directories.pop('htdocs') #avoid modifying the htdocs folder permissions (it brings problems with git)

        from MaKaC.consoleScripts.installBase import _databaseText, _findApacheUserGroup, _checkDirPermissions, _updateDbConfigFiles, _updateMaKaCEggCache

        user = ''

        sourcePath = os.getcwd()

        # find the apache user/group
        user, group = _findApacheUserGroup(self.www_uid, self.www_gid)
        _checkDirPermissions(directories, dbInstalledBySetupPy=directories['db'], accessuser=user, accessgroup=group)

        _updateDbConfigFiles(directories['db'], directories['log'], os.path.join(sourcePath, 'etc'), directories['tmp'], user)

        _updateMaKaCEggCache(os.path.join(os.path.dirname(__file__), 'indico', 'MaKaC', '__init__.py'), directories['tmp'])

        updateIndicoConfPathInsideMaKaCConfig(os.path.join(os.path.dirname(__file__), ''), 'indico/MaKaC/common/MaKaCConfig.py')
        compileAllLanguages(self)
        print '''
%s
        ''' % _databaseText('etc')

    def _update_conf_dir_paths(self, filePath, dirs):
        fdata = open(filePath).read()
        for dir in dirs.items():
            d = dir[1].replace("\\","/") # For Windows users
            fdata = re.sub('\/opt\/indico\/%s'%dir[0], d, fdata)
        open(filePath, 'w').write(fdata)

class test_indico(test.test):
    """
    Test command for Indico
    """

    description = "Test Suite Framework"
    user_options = test.test.user_options + [('specify=', None, "Use nosetests style (file.class:testcase)"),
                    ('coverage', None, "Output coverage report in html"),
                    ('unit', None, "Run only Unit tests"),
                    ('functional', None, "Run only Functional tests"),
                    ('pylint', None, "Run python source analysis"),
                    ('jsunit', None, "Run js unit tests"),
                    ('jslint', None, "Run js source analysis"),
                    ('jscoverage', None, "Output coverage report in html for js"),
                    ('jsspecify=', None, "Use js-test-driver style (TestCaseName.testName)"),
                    ('log=', None, "Log to console, using specified level"),
                    ('browser=', None, "Browser to use for functional tests"),
                    ('mode=', None, "Mode to use for functional tests"),
                    ('server-url=', None, "Server URL to use for functional tests"),
                    ('xml', None, "XML output"),
                    ('html', None, "Make an HTML report (when possible)"),
                    ('record', None, "Record tests (for --functional)"),
                    ('silent', None, "Don't output anything in the console, just generate the report"),
                    ('killself', None, "Kill this script right after the tests finished without waiting for db shutdown.")]
    boolean_options = []

    specify = None
    coverage = False
    unit = False
    functional = False
    browser = None
    pylint = False
    jsunit = False
    jslint = False
    jscoverage = False
    jsspecify = None
    silent = False
    mode = None
    server_url = None
    killself = False
    html = False
    record = False
    log = False
    xml = False

    def _wrap(self, func, *params):
        def wrapped():
            self.res = func(*params)
        self.with_project_on_sys_path(wrapped)
        return self.res

    def finalize_options(self):
        testsToRun = []

        allTests = ['unit', 'functional']

        for testType in allTests:
            if getattr(self, testType):
                testsToRun.append(testType)

        if self.jsspecify and 'jsunit' not in testsToRun:
            testsToRun.append('jsunit')

        if testsToRun == []:
            testsToRun = allTests
        self.testsToRun = testsToRun

    def run(self):

        if self.distribution.install_requires:
            self.distribution.fetch_build_eggs(self.distribution.install_requires)
        if self.distribution.tests_require:
            self.distribution.fetch_build_eggs(self.distribution.tests_require)

        from indico.tests import TestManager

        options = {'silent': self.silent,
                   'killself': self.killself,
                   'html': self.html,
                   'browser': self.browser,
                   'mode': self.mode,
                   'specify': self.specify,
                   'coverage': self.coverage,
                   'record': self.record,
                   'server_url': self.server_url,
                   'log': self.log,
                   'xml':self.xml}

        # get only options that are active
        options = dict((k,v) for (k,v) in options.iteritems() if v)

        manager = TestManager()
        result = self._wrap(manager.main, self.testsToRun, options)

        sys.exit(result)

    def download(self, url, path):
        """Copy the contents of a file from a given URL
        to a local file.
        """
        import urllib
        webFile = urllib.urlopen(url)
        localFile = open(os.path.join(path, url.split('/')[-1]), 'w')
        localFile.write(webFile.read())
        webFile.close()
        localFile.close()

    def unzip(self, zipPath, inZipPath, targetFile):
        """extract the needed file from zip and then delete the zip"""
        import zipfile
        try:
            zfobj = zipfile.ZipFile(zipPath)
            outfile = open(targetFile, 'wb')
            outfile.write(zfobj.read(inZipPath))
            outfile.flush()
            outfile.close()

            #delete zip file
            os.unlink(zipPath)
        except NameError, e:
            print e


class egg_filename(Command):
    description = "Get the file name of the generated egg"
    user_options = []
    boolean_options = []

    def initialize_options(self):
        pass

    def finalize_options(self):
        ei_cmd = self.ei_cmd = self.get_finalized_command("egg_info")
        self.egg_info = ei_cmd.egg_info

        basename = pkg_resources.Distribution(
            None, None, ei_cmd.egg_name, ei_cmd.egg_version,
            get_python_version(),
            self.distribution.has_ext_modules() and pkg_utils.get_build_platform
            ).egg_name()

        print basename


    def run(self):
        pass


if __name__ == '__main__':
    # Always load source from the current folder
    sys.path = [os.path.abspath('indico')] + sys.path

    #PWD_INDICO_CONF = 'etc/indico.conf'
    #if not os.path.exists(PWD_INDICO_CONF):
    #    shutil.copy('etc/indico.conf.sample', PWD_INDICO_CONF)

    from MaKaC.consoleScripts.installBase import *


    #Dirty trick: For running tests, we need to load all the modules and get rid of unnecessary outputs
    tempLoggingDir = None
    if 'test' in sys.argv:
        import logging
        import tempfile
        tempLoggingDir = tempfile.mkdtemp()
        logging.basicConfig(filename=os.path.join(tempLoggingDir, 'logging'),
                            level=logging.DEBUG)
        setIndicoInstallMode(False)
    else:
        setIndicoInstallMode(True)

    x = vars()
    x.packageDir = os.path.join(get_python_lib(), 'MaKaC')


    x.binDir = 'bin'
    x.documentationDir = 'doc'
    x.configurationDir = 'etc'
    x.htdocsDir = 'htdocs'

    dataFiles = _getDataFiles(x)

    foundPackages = list('MaKaC.%s' % pkg for pkg in
                         find_packages(where = 'indico/MaKaC'))
    foundPackages.append('MaKaC')
    foundPackages.append('htdocs')

    # add our namespace package
    foundPackages += list('indico.%s' % pkg for pkg in
                         find_packages(where = 'indico',
                                       exclude = ['htdocs*', 'MaKaC*']))
    foundPackages.append('indico')

    cmdclass = {'sdist': sdist_indico,
                'bdist': _bdist_indico(dataFiles),
                'bdist_egg': _bdist_egg_indico(dataFiles),
                'develop_config': develop_config,
                'develop': develop_indico,
                'test': test_indico,
                'egg_filename': egg_filename
                }

    if BABEL_PRESENT:
        for cmdname in ['init_catalog', 'extract_messages', 'compile_catalog', 'update_catalog']:
            cmdclass['%s_js' % cmdname] = getattr(babel, cmdname)
        cmdclass['compile_catalog_js'] = i18n.generate_messages_js

    setup(name = "indico",
          cmdclass = cmdclass,
          version = _versionInit(),
          description = "Indico is a full-featured conference lifecycle management and meeting/lecture scheduling tool",
          author = "Indico Team",
          author_email = "indico-team@cern.ch",
          url = "http://indico-software.org",
          download_url = "http://indico-software.org/wiki/Releases/Indico0.99",
          platforms = ["any"],
          long_description = "Indico allows you to schedule conferences, from single talks to complex meetings with sessions and contributions. It also includes an advanced user delegation mechanism, allows paper reviewing, archival of conference information and electronic proceedings",
          license = "http://www.gnu.org/licenses/gpl-3.0.txt",
          entry_points = """
            [console_scripts]

            indico_scheduler = indico.modules.scheduler.daemon_script:main
            indico_initial_setup = MaKaC.consoleScripts.indicoInitialSetup:main
            indico_ctl = MaKaC.consoleScripts.indicoCtl:main
            indico_livesync = indico.ext.livesync.console:main
            indico_shell = indico.util.shell:main
            indico_admin = indico.util.admin:main

            [indico.ext_types]

            statistics = indico.ext.statistics
            Collaboration = MaKaC.plugins.Collaboration
            InstantMessaging = MaKaC.plugins.InstantMessaging
            RoomBooking = MaKaC.plugins.RoomBooking
            EPayment = MaKaC.plugins.EPayment
            livesync = indico.ext.livesync
            importer = indico.ext.importer

            [indico.ext]

            statistics.piwik = indico.ext.statistics.piwik

            Collaboration.EVO = MaKaC.plugins.Collaboration.EVO
            Collaboration.Vidyo = MaKaC.plugins.Collaboration.Vidyo
            Collaboration.CERNMCU = MaKaC.plugins.Collaboration.CERNMCU
            Collaboration.RecordingManager = MaKaC.plugins.Collaboration.RecordingManager
            Collaboration.RecordingRequest = MaKaC.plugins.Collaboration.RecordingRequest
            Collaboration.WebcastRequest = MaKaC.plugins.Collaboration.WebcastRequest

            RoomBooking.CERN = MaKaC.plugins.RoomBooking.CERN
            RoomBooking.default = MaKaC.plugins.RoomBooking.default

            EPayment.payPal = MaKaC.plugins.EPayment.payPal
            EPayment.worldPay = MaKaC.plugins.EPayment.worldPay
            EPayment.yellowPay = MaKaC.plugins.EPayment.yellowPay
            EPayment.skipjack = MaKaC.plugins.EPayment.skipjack

            importer.invenio = indico.ext.importer.invenio
            importer.dummy = indico.ext.importer.dummy

            InstantMessaging.XMPP = MaKaC.plugins.InstantMessaging.XMPP

            livesync.invenio = indico.ext.livesync.invenio
            livesync.cern_search = indico.ext.livesync.cern_search

            """,
          zip_safe = False,
          packages = foundPackages,
          package_dir = { 'indico': 'indico',
                          'htdocs': os.path.join('indico', 'htdocs'),
                          'MaKaC' : os.path.join('indico', 'MaKaC')},
          package_data = {'indico': ['*.*']},
          include_package_data=True,
          namespace_packages = ['indico', 'indico.ext'],
          install_requires = _getInstallRequires(),
          tests_require = ['nose', 'rednose', 'twill', 'selenium', 'figleaf'],
          data_files = dataFiles,
          dependency_links = DEPENDENCY_URLS
          )

    #delete the temp folder used for logging
    if 'test' in sys.argv:
        shutil.rmtree(tempLoggingDir)<|MERGE_RESOLUTION|>--- conflicted
+++ resolved
@@ -121,14 +121,9 @@
 
     base =  ['ZODB3>=3.8', 'pytz', 'zope.index', 'zope.interface',
              'lxml', 'cds-indico-extras', 'zc.queue', 'python-dateutil<2.0',
-<<<<<<< HEAD
-             'pypdf', 'mako>=0.4.1', 'babel', 'icalendar>=3.0', 'pyatom',
-             'cssmin', 'webassets', 'pojson>=0.4', 'requests']
-=======
              'pypdf', 'mako>=0.4.1', 'babel', 'icalendar>=3.2', 'pyatom',
-             'simplejson', 'python-cjson', 'cssmin', 'webassets',
+             'cssmin', 'webassets',
              'pojson>=0.4', 'requests']
->>>>>>> 7fce07fc
 
     #for Python older than 2.7
     if sys.version_info[0] <= 2 and sys.version_info[1] < 7:
