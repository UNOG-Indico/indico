
<<<<<<< HEAD
# -*- coding: utf-8 -*-
##
##
## This file is part of CDS Indico.
## Copyright (C) 2002, 2003, 2004, 2005, 2006, 2007 CERN.
##
## CDS Indico is free software; you can redistribute it and/or
## modify it under the terms of the GNU General Public License as
## published by the Free Software Foundation; either version 2 of the
## License, or (at your option) any later version.
##
## CDS Indico is distributed in the hope that it will be useful, but
## WITHOUT ANY WARRANTY; without even the implied warranty of
## MERCHANTABILITY or FITNESS FOR A PARTICULAR PURPOSE.  See the GNU
## General Public License for more details.
##
## You should have received a copy of the GNU General Public License
## along with CDS Indico; if not, write to the Free Software Foundation, Inc.,
## 59 Temple Place, Suite 330, Boston, MA 02111-1307, USA.

from indico.util.fossilize.conversion import *
=======
class Conversion:
    @classmethod
    def datetime(cls, dt, tz = None):
        if dt:
            if tz:
                if isinstance(tz, basestring):
                    tz = pytz.timezone(tz)
                date = dt.astimezone(tz)
            else:
                date = dt
            return {'date': str(date.date()), 'time': str(date.time())}
        else:
            return None

    @classmethod
    def duration(cls, duration, units = 'minutes', truncate = True):
        if duration:
            from MaKaC.common.utils import formatDuration
            return formatDuration(duration, units, truncate)
        else:
            return None

    @classmethod
    def roomName(cls, room):
        if room:
            return room.getName()
        else:
            return ''

    @classmethod
    def locationName(cls, loc):
        if loc:
            return loc.getName()
        else:
            return ''

    @classmethod
    def locationAddress(cls, loc):
        if loc:
            return loc.getAddress()
        else:
            return ''

    @classmethod
    def parentSession(cls, entry):
        from MaKaC.schedule import ContribSchEntry, BreakTimeSchEntry
        from MaKaC.conference import SessionSlot

        session = None
        owner = entry.getOwner()

        if type(entry) == ContribSchEntry or (type(entry) == BreakTimeSchEntry and type(owner) == SessionSlot):
            session = owner.getSession()

        if session:
            return session.getId()
        else:
            return None

    @classmethod
    def parentSessionCode(cls, entry):
        from MaKaC.schedule import ContribSchEntry, BreakTimeSchEntry
        from MaKaC.conference import SessionSlot

        session = None
        owner = entry.getOwner()

        if type(entry) == ContribSchEntry or (type(entry) == BreakTimeSchEntry and type(owner) == SessionSlot):
            session = owner.getSession()

        if session:
            return session.getCode()
        else:
            return None

    @classmethod
    def parentSlot(cls, entry):
        from MaKaC.schedule import ContribSchEntry, BreakTimeSchEntry
        from MaKaC.conference import SessionSlot#, Session

        slot = None

        if type(entry) == ContribSchEntry and entry.getSchedule() is not None:
            slot = entry.getSchedule().getOwner()

        elif type(entry) == BreakTimeSchEntry:
            slot = entry.getOwner()

        if slot and type(slot) == SessionSlot:
            return slot.getId()
        else:
            return None

    @classmethod
    def sessionList(cls, event):
        sessions = {}
        for session in event.getSessionList():
            sessions[session.getId()] = session;
        return sessions

    @classmethod
    def locatorString(cls, obj):

        locator = obj.getOwner().getLocator()
        if not locator.has_key('sessionId'):
            if locator.has_key('contribId'):
                return "c%(contribId)s" % locator
            else:
                return ""
        elif not locator.has_key('contribId'):
            return "s%(sessionId)sl%(slotId)s" % locator
        else:
            return "s%(sessionId)sc%(contribId)s" % locator

    @classmethod
    def timedelta(cls, obj):
        """
        Converts a timedelta to integer minutes
        """
        return int(obj.seconds / 60)

    @classmethod
    def reservationsList(cls, resvs):
        res = {}
        for resv in resvs:
            if not res.has_key(resv.room.getFullName()):
                res[resv.room.getFullName()] = []
            res[resv.room.getFullName()].extend([{'startDateTime': cls.datetime(period.startDT), 'endDateTime':  cls.datetime(period.endDT)} for period in resv.splitToPeriods()])
        return res

#    @classmethod
#    def resourceType(cls, obj):
#
#        from MaKaC.conference import Link
#        if type(obj) == Link:
#            return 'external'
#        else:
#            return 'stored'
>>>>>>> a837bcdd
<|MERGE_RESOLUTION|>--- conflicted
+++ resolved
@@ -1,5 +1,3 @@
-
-<<<<<<< HEAD
 # -*- coding: utf-8 -*-
 ##
 ##
@@ -20,144 +18,4 @@
 ## along with CDS Indico; if not, write to the Free Software Foundation, Inc.,
 ## 59 Temple Place, Suite 330, Boston, MA 02111-1307, USA.
 
-from indico.util.fossilize.conversion import *
-=======
-class Conversion:
-    @classmethod
-    def datetime(cls, dt, tz = None):
-        if dt:
-            if tz:
-                if isinstance(tz, basestring):
-                    tz = pytz.timezone(tz)
-                date = dt.astimezone(tz)
-            else:
-                date = dt
-            return {'date': str(date.date()), 'time': str(date.time())}
-        else:
-            return None
-
-    @classmethod
-    def duration(cls, duration, units = 'minutes', truncate = True):
-        if duration:
-            from MaKaC.common.utils import formatDuration
-            return formatDuration(duration, units, truncate)
-        else:
-            return None
-
-    @classmethod
-    def roomName(cls, room):
-        if room:
-            return room.getName()
-        else:
-            return ''
-
-    @classmethod
-    def locationName(cls, loc):
-        if loc:
-            return loc.getName()
-        else:
-            return ''
-
-    @classmethod
-    def locationAddress(cls, loc):
-        if loc:
-            return loc.getAddress()
-        else:
-            return ''
-
-    @classmethod
-    def parentSession(cls, entry):
-        from MaKaC.schedule import ContribSchEntry, BreakTimeSchEntry
-        from MaKaC.conference import SessionSlot
-
-        session = None
-        owner = entry.getOwner()
-
-        if type(entry) == ContribSchEntry or (type(entry) == BreakTimeSchEntry and type(owner) == SessionSlot):
-            session = owner.getSession()
-
-        if session:
-            return session.getId()
-        else:
-            return None
-
-    @classmethod
-    def parentSessionCode(cls, entry):
-        from MaKaC.schedule import ContribSchEntry, BreakTimeSchEntry
-        from MaKaC.conference import SessionSlot
-
-        session = None
-        owner = entry.getOwner()
-
-        if type(entry) == ContribSchEntry or (type(entry) == BreakTimeSchEntry and type(owner) == SessionSlot):
-            session = owner.getSession()
-
-        if session:
-            return session.getCode()
-        else:
-            return None
-
-    @classmethod
-    def parentSlot(cls, entry):
-        from MaKaC.schedule import ContribSchEntry, BreakTimeSchEntry
-        from MaKaC.conference import SessionSlot#, Session
-
-        slot = None
-
-        if type(entry) == ContribSchEntry and entry.getSchedule() is not None:
-            slot = entry.getSchedule().getOwner()
-
-        elif type(entry) == BreakTimeSchEntry:
-            slot = entry.getOwner()
-
-        if slot and type(slot) == SessionSlot:
-            return slot.getId()
-        else:
-            return None
-
-    @classmethod
-    def sessionList(cls, event):
-        sessions = {}
-        for session in event.getSessionList():
-            sessions[session.getId()] = session;
-        return sessions
-
-    @classmethod
-    def locatorString(cls, obj):
-
-        locator = obj.getOwner().getLocator()
-        if not locator.has_key('sessionId'):
-            if locator.has_key('contribId'):
-                return "c%(contribId)s" % locator
-            else:
-                return ""
-        elif not locator.has_key('contribId'):
-            return "s%(sessionId)sl%(slotId)s" % locator
-        else:
-            return "s%(sessionId)sc%(contribId)s" % locator
-
-    @classmethod
-    def timedelta(cls, obj):
-        """
-        Converts a timedelta to integer minutes
-        """
-        return int(obj.seconds / 60)
-
-    @classmethod
-    def reservationsList(cls, resvs):
-        res = {}
-        for resv in resvs:
-            if not res.has_key(resv.room.getFullName()):
-                res[resv.room.getFullName()] = []
-            res[resv.room.getFullName()].extend([{'startDateTime': cls.datetime(period.startDT), 'endDateTime':  cls.datetime(period.endDT)} for period in resv.splitToPeriods()])
-        return res
-
-#    @classmethod
-#    def resourceType(cls, obj):
-#
-#        from MaKaC.conference import Link
-#        if type(obj) == Link:
-#            return 'external'
-#        else:
-#            return 'stored'
->>>>>>> a837bcdd
+from indico.util.fossilize.conversion import *