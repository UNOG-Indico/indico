--- conflicted
+++ resolved
@@ -1444,13 +1444,9 @@
     def getVars(self):
         vars = wcomponents.WTemplated.getVars( self )
         u = self._avatar
-<<<<<<< HEAD
         vars["userId"] = u.getId()
         vars["surName"] = self.htmlText(u.getSurName())
         vars["name"] = self.htmlText(u.getName())
-=======
-        vars["fullName"] = self.htmlText(u.getFullName())
->>>>>>> 587d6941
         vars["organisation"] = self.htmlText(u.getOrganisations()[0])
         titleDic = {}
         for title in TitlesRegistry().getList():
