--- conflicted
+++ resolved
@@ -181,15 +181,11 @@
                 addToCache = False
         if result is None:
             # Perform the actual exporting
-<<<<<<< HEAD
             res = func(aw, req)
-            if isinstance(res, tuple) and len(res) == 3:
-                result, complete, typeMap = res
+            if isinstance(res, tuple) and len(res) == 4:
+                result, extra, complete, typeMap = res
             else:
-                result, complete, typeMap = res, True, {}
-=======
-            result, extra, complete, typeMap = func(aw)
->>>>>>> b2a7f865
+                result, extra, complete, typeMap = res, {}, True, {}
         if result is not None and addToCache:
             cache.cacheObject(cache_key, (result, extra, complete, typeMap))
     except HTTPAPIError, e:
@@ -230,14 +226,10 @@
         if error:
             resultFossil = fossilize(error)
         else:
-<<<<<<< HEAD
             iface = None
             if mode == 'export':
                 iface = IHTTPAPIExportResultFossil
-            resultFossil = fossilize(HTTPAPIResult(result, path, query, ts, complete), iface)
-=======
-            resultFossil = fossilize(HTTPAPIResult(result, path, query, ts, complete, extra))
->>>>>>> b2a7f865
+            resultFossil = fossilize(HTTPAPIResult(result, path, query, ts, complete, extra), iface)
 
         del resultFossil['_fossil']
 
