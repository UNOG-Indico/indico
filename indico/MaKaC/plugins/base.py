--- conflicted
+++ resolved
@@ -1129,12 +1129,9 @@
         'users': list,
         'usersGroups': list,
         'rooms': list,
-<<<<<<< HEAD
         'password': str,
         'ckEditor': str,
-=======
         'list_multiline': list,
->>>>>>> cb0e60f5
         'links': list
     }
 
