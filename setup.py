# -*- coding: utf-8 -*-
##
##
## This file is part of Indico
## Copyright (C) 2002 - 2014 European Organization for Nuclear Research (CERN)
##
## Indico is free software: you can redistribute it and/or
## modify it under the terms of the GNU General Public License as
## published by the Free Software Foundation, either version 3 of the
## License, or (at your option) any later version.
##
## Indico is distributed in the hope that it will be useful, but
## WITHOUT ANY WARRANTY; without even the implied warranty of
## MERCHANTABILITY or FITNESS FOR A PARTICULAR PURPOSE.  See the
## GNU General Public License for more details.
##
## You should have received a copy of the GNU General Public License
## along with Indico.  If not, see <http://www.gnu.org/licenses/>.

# Autoinstalls setuptools if the user doesn't have them already
import ez_setup
ez_setup.use_setuptools()

import commands
import getopt
import os
import getpass
import re
import shutil
import string
import sys
import itertools
from distutils.sysconfig import get_python_lib, get_python_version
from distutils.cmd import Command
from distutils.command import bdist
from indico.util import i18n


import pkg_resources
from setuptools.command import develop, install, sdist, bdist_egg, \
    easy_install, test
from setuptools import setup, find_packages, findall


try:
    from babel.messages import frontend as babel
    BABEL_PRESENT = True
except ImportError:
    BABEL_PRESENT = False


DEPENDENCY_URLS = ["http://indico-software.org/wiki/Admin/Installation/IndicoExtras"]

DEVELOP_REQUIRES = ['pojson>=0.4', 'termcolor', 'werkzeug', 'nodeenv', 'fabric', 'sphinx', 'repoze.sphinx.autointerface']

if sys.platform == 'linux2':
    import pwd
    import grp


class vars(object):
    '''Variable holder.'''
    packageDir = None
    versionVal = 'None'
    accessuser = None
    accessgroup = None
    dbInstalledBySetupPy = False
    binDir = None
    documentationDir = None
    configurationDir = None
    htdocsDir = None


###  Methods required by setup() ##############################################

def _generateDataPaths(x):

    dataFilesDict = {}

    for (baseDstDir, srcDir) in x:
        for f in findall(srcDir):
            dst_dir = os.path.join(baseDstDir,
                                   os.path.relpath(os.path.dirname(f), srcDir))
            if dst_dir not in dataFilesDict:
                dataFilesDict[dst_dir] = []
            dataFilesDict[dst_dir].append(f)

    dataFiles = []
    for k, v in dataFilesDict.items():
        dataFiles.append((k, v))

    return dataFiles


def _getDataFiles(x):
    """
    Returns a fully populated data_files ready to be fed to setup()

    WARNING: when creating a bdist_egg we need to include files inside bin,
    doc, config & htdocs into the egg therefore we cannot fetch indico.conf
    values directly because they will not refer to the proper place. We
    include those files in the egg's root folder.
    """

    # setup expects a list like this (('foo/bar/baz', 'wiki.py'),
    #                                 ('a/b/c', 'd.jpg'))
    #
    # What we do below is transform a list like this:
    #                                (('foo', 'bar/baz/wiki.py'),
    #                                 ('a', 'b/c/d.jpg'))
    #
    # first into a dict and then into a pallatable form for setuptools.

    # This re will be used to filter out etc/*.conf files and therefore not overwritting them
    dataFiles = _generateDataPaths((('bin', 'bin'),
                                    ('doc', 'doc'),
                                    ('etc', 'etc')))
    return dataFiles


def _getInstallRequires():
    '''Returns external packages required by Indico

    These are the ones needed for runtime.'''

<<<<<<< HEAD
    base = ['ZODB3==3.10.5', 'zope.index==3.6.4', 'zope.interface==3.8.0',
            'pytz', 'lxml', 'cds-indico-extras', 'zc.queue==1.3',
            'python-dateutil<2.0', 'pypdf', 'mako==0.9.1', 'babel',
            'icalendar==3.2', 'pyatom', 'jsmin', 'cssmin', 'webassets', 'pojson>=0.4',
            'requests>=1.2.0', 'simplejson>=2.1.0', 'reportlab==2.5', 'Pillow', 'oauth2', 'pyscss==1.1.5', 'Werkzeug==0.9',
            'Flask==0.10', 'bcrypt==1.0.2', 'beautifulsoup4==4.2.1', 'pycountry==1.2', 'Pillow==2.1.0', 'qrcode==3.0',
            'markdown', 'bleach', 'Whoosh==2.6.0']
=======
    with open(os.path.join(os.path.dirname(__file__), 'requirements.txt'), 'r') as f:
        base = [dep.strip() for dep in f.readlines() if not (dep.startswith('-') or '://' in dep)]
>>>>>>> 12420609

    #for Python older than 2.7
    if sys.version_info[0] <= 2 and sys.version_info[1] < 7:
        base += ['argparse', 'ordereddict']

    return base


def _versionInit():
        '''Retrieves the version number from indico/MaKaC/__init__.py and returns it'''

        from indico.MaKaC import __version__
        v = __version__

        print('Indico %s' % v)

        return v


###  Commands ###########################################################
class sdist_indico(sdist.sdist):
    user_options = (sdist.sdist.user_options +
                    [('version=', None, 'version to distribute')])
    version = 'dev'

    def run(self):
        sdist.sdist.run(self)


def _bdist_indico(dataFiles):
    class bdist_indico(bdist.bdist):
        def run(self):
            compileAllLanguages(self)
            bdist.bdist.run(self)

    bdist_indico.dataFiles = dataFiles
    return bdist_indico


def _bdist_egg_indico(dataFiles):
    class bdist_egg_indico(bdist_egg.bdist_egg):
        def run(self):
            compileAllLanguages(self)
            bdist_egg.bdist_egg.run(self)

    bdist_egg_indico.dataFiles = dataFiles
    return bdist_egg_indico


class develop_indico(develop.develop):
    def run(self):
        develop.develop.run(self)

        # create symlink to legacy MaKaC dir
        # this is so that the ".egg-link" created by the "develop" command works
        if sys.platform in ["linux2", "darwin"] and not os.path.exists('MaKaC'):
            os.symlink('indico/MaKaC', 'MaKaC')

        # install dev dependencies
        env = pkg_resources.Environment()
        easy_install.main(DEVELOP_REQUIRES)
        env.scan()


class develop_config(develop_indico):
    description = "prepares the current directory for Indico development"
    user_options = (develop.develop.user_options +
                    [('www-uid=', None, "Set user for cache/log/db (typically apache user)"),
                     ('www-gid=', None, "Set group for cache/log/db (typically apache group)"),
                     ('http-port=', None, "Set port used by HTTP server"),
                     ('https-port=', None, "Set port used by HTTP server in HTTPS mode"),
                     ('zodb-port=', None, "Set port used by ZODB"),
                     ('smtp-port=', None, "Set port used for SMTP (e-mail sending)"),
                     ('use-apache', None, "Use apache (will chmod directories accordingly)")])

    www_uid = None
    www_gid = None
    http_port = 8000
    https_port = 8443
    zodb_port = 9675
    use_apache = False
    smtp_port = 8025

    def run(self):
        # dependencies, links, etc...
        develop_indico.run(self)

        local = 'etc/indico.conf'
        if os.path.exists(local):
            print 'Upgrading existing etc/indico.conf...'
        else:
            print 'Creating new etc/indico.conf..'
            shutil.copy('etc/indico.conf.sample', local)

        upgrade_indico_conf(local, 'etc/indico.conf.sample', {
                'BaseURL': 'http://localhost:{0}/indico'.format(self.http_port),
                'BaseSecureURL': 'https://localhost:{0}/indico'.format(self.https_port),
                'DBConnectionParams': ("localhost", int(self.zodb_port)),
                'SmtpServer': ("localhost", int(self.smtp_port))
                })

        for f in [x for x in ('etc/zdctl.conf', 'etc/zodb.conf', 'etc/logging.conf') if not os.path.exists(x)]:
            shutil.copy('%s.sample' % f, f)

        print """\nIndico needs to store some information in the filesystem (database, cache, temporary files, logs...)
Please specify the directory where you'd like it to be placed.
(Note that putting it outside of your sourcecode tree is recommended)"""
        prefixDirDefault = os.path.dirname(os.getcwd())
        prefixDir = raw_input('Full path [%s]: ' % prefixDirDefault).strip()

        if prefixDir == '':
            prefixDir = prefixDirDefault

        directories = dict((d, os.path.join(prefixDir, d)) for d in
                           ['db', 'log', 'tmp', 'cache', 'archive'])

        print 'Creating directories...',
        for d in directories.values():
            if not os.path.exists(d):
                os.makedirs(d)
        print 'Done!'

        # add existing dirs
        directories.update(dict((d, os.path.join(os.getcwd(), 'indico', d)) for d in ['htdocs', 'bin', 'etc', 'doc']))

        self._update_conf_dir_paths(local, directories)

        # avoid modifying the htdocs folder permissions (it brings problems with git)
        directories.pop('htdocs')

        from MaKaC.consoleScripts.installBase import _databaseText, _findApacheUserGroup, _checkDirPermissions, \
            _updateDbConfigFiles, _updateMaKaCEggCache

        user = getpass.getuser()
        sourcePath = os.getcwd()

        if self.use_apache:
            # find the apache user/group
            user, group = _findApacheUserGroup(self.www_uid, self.www_gid)
            _checkDirPermissions(directories, dbInstalledBySetupPy=directories['db'], accessuser=user, accessgroup=group)

        _updateDbConfigFiles(os.path.join(sourcePath, 'etc'),
                             db=directories['db'],
                             log=directories['log'],
                             tmp=directories['tmp'],
                             port=self.zodb_port,
                             uid=user)

        _updateMaKaCEggCache(os.path.join(os.path.dirname(__file__), 'indico', 'MaKaC', '__init__.py'),
                             directories['tmp'])

        compileAllLanguages(self)
        print '''
%s
        ''' % _databaseText('etc')

    def _update_conf_dir_paths(self, filePath, dirs):
        fdata = open(filePath).read()
        for dir in dirs.items():
            d = dir[1].replace("\\", "/")  # For Windows users
            fdata = re.sub('\/opt\/indico\/%s' % dir[0], d, fdata)
        open(filePath, 'w').write(fdata)


class test_indico(test.test):
    """
    Test command for Indico
    """

    description = "Test Suite Framework"
    user_options = (test.test.user_options + [('specify=', None, "Use nosetests style (file.class:testcase)"),
                    ('coverage', None, "Output coverage report in html"),
                    ('unit', None, "Run only Unit tests"),
                    ('functional', None, "Run only Functional tests"),
                    ('pylint', None, "Run python source analysis"),
                    ('jsunit', None, "Run js unit tests"),
                    ('jslint', None, "Run js source analysis"),
                    ('jscoverage', None, "Output coverage report in html for js"),
                    ('jsspecify=', None, "Use js-test-driver style (TestCaseName.testName)"),
                    ('log=', None, "Log to console, using specified level"),
                    ('browser=', None, "Browser to use for functional tests"),
                    ('mode=', None, "Mode to use for functional tests"),
                    ('server-url=', None, "Server URL to use for functional tests"),
                    ('xml', None, "XML output"),
                    ('html', None, "Make an HTML report (when possible)"),
                    ('record', None, "Record tests (for --functional)"),
                    ('silent', None, "Don't output anything in the console, just generate the report"),
                    ('killself', None,
                     "Kill this script right after the tests finished without waiting for db shutdown.")])
    boolean_options = []

    specify = None
    coverage = False
    unit = False
    functional = False
    browser = None
    pylint = False
    jsunit = False
    jslint = False
    jscoverage = False
    jsspecify = None
    silent = False
    mode = None
    server_url = None
    killself = True
    html = False
    record = False
    log = False
    xml = False

    def _wrap(self, func, *params):
        def wrapped():
            self.res = func(*params)
        self.with_project_on_sys_path(wrapped)
        return self.res

    def finalize_options(self):
        testsToRun = []

        allTests = ['unit', 'functional']

        for testType in allTests:
            if getattr(self, testType):
                testsToRun.append(testType)

        if self.jsspecify and 'jsunit' not in testsToRun:
            testsToRun.append('jsunit')

        if testsToRun == []:
            testsToRun = allTests
        self.testsToRun = testsToRun

    def run(self):

        if self.distribution.install_requires:
            self.distribution.fetch_build_eggs(self.distribution.install_requires)
        if self.distribution.tests_require:
            self.distribution.fetch_build_eggs(self.distribution.tests_require)

        from indico.tests import TestManager

        options = {'silent': self.silent,
                   'killself': self.killself,
                   'html': self.html,
                   'browser': self.browser,
                   'mode': self.mode,
                   'specify': self.specify,
                   'coverage': self.coverage,
                   'record': self.record,
                   'server_url': self.server_url,
                   'log': self.log,
                   'xml': self.xml}

        # get only options that are active
        options = dict((k, v) for (k, v) in options.iteritems() if v)

        manager = TestManager()
        result = self._wrap(manager.main, self.testsToRun, options)

        sys.exit(result)

    def download(self, url, path):
        """Copy the contents of a file from a given URL
        to a local file.
        """
        import urllib
        webFile = urllib.urlopen(url)
        localFile = open(os.path.join(path, url.split('/')[-1]), 'w')
        localFile.write(webFile.read())
        webFile.close()
        localFile.close()

    def unzip(self, zipPath, inZipPath, targetFile):
        """extract the needed file from zip and then delete the zip"""
        import zipfile
        try:
            zfobj = zipfile.ZipFile(zipPath)
            outfile = open(targetFile, 'wb')
            outfile.write(zfobj.read(inZipPath))
            outfile.flush()
            outfile.close()

            #delete zip file
            os.unlink(zipPath)
        except NameError, e:
            print e


class egg_filename(Command):
    description = "Get the file name of the generated egg"
    user_options = []
    boolean_options = []

    def initialize_options(self):
        pass

    def finalize_options(self):
        ei_cmd = self.ei_cmd = self.get_finalized_command("egg_info")
        self.egg_info = ei_cmd.egg_info

        basename = pkg_resources.Distribution(
            None, None, ei_cmd.egg_name, ei_cmd.egg_version,
            get_python_version(),
            self.distribution.has_ext_modules() and pkg_utils.get_build_platform).egg_name()

        print basename

    def run(self):
        pass


if __name__ == '__main__':
    # Always load source from the current folder
    sys.path = [os.path.abspath('indico')] + sys.path

    #PWD_INDICO_CONF = 'etc/indico.conf'
    #if not os.path.exists(PWD_INDICO_CONF):
    #    shutil.copy('etc/indico.conf.sample', PWD_INDICO_CONF)

    from MaKaC.consoleScripts.installBase import *

    #Dirty trick: For running tests, we need to load all the modules and get rid of unnecessary outputs
    tempLoggingDir = None
    if 'test' in sys.argv:
        import logging
        import tempfile
        tempLoggingDir = tempfile.mkdtemp()
        logging.basicConfig(filename=os.path.join(tempLoggingDir, 'logging'),
                            level=logging.DEBUG)
        setIndicoInstallMode(False)
    else:
        setIndicoInstallMode(True)

    x = vars()
    x.packageDir = os.path.join(get_python_lib(), 'MaKaC')

    x.binDir = 'bin'
    x.documentationDir = 'doc'
    x.configurationDir = 'etc'
    x.htdocsDir = 'htdocs'

    dataFiles = _getDataFiles(x)

    foundPackages = list('MaKaC.%s' % pkg for pkg in
                         find_packages(where='indico/MaKaC'))
    foundPackages.append('MaKaC')
    foundPackages.append('htdocs')

    # add our namespace package
    foundPackages += list('indico.%s' % pkg for pkg in
                          find_packages(where='indico',
                                        exclude=['htdocs*', 'MaKaC*']))
    foundPackages.append('indico')

    cmdclass = {'sdist': sdist_indico,
                'bdist': _bdist_indico(dataFiles),
                'bdist_egg': _bdist_egg_indico(dataFiles),
                'develop_config': develop_config,
                'develop': develop_indico,
                'test': test_indico,
                'egg_filename': egg_filename
                }

    if BABEL_PRESENT:
        for cmdname in ['init_catalog', 'extract_messages', 'compile_catalog', 'update_catalog']:
            cmdclass['%s_js' % cmdname] = getattr(babel, cmdname)
        cmdclass['compile_catalog_js'] = i18n.generate_messages_js

    setup(name="indico",
          cmdclass=cmdclass,
          version=_versionInit(),
          description="Indico is a full-featured conference lifecycle management and meeting/lecture scheduling tool",
          author="Indico Team",
          author_email="indico-team@cern.ch",
          url="http://indico-software.org",
          download_url="http://indico-software.org/wiki/Releases/Indico1.1",
          platforms=["any"],
          long_description="Indico allows you to schedule conferences, from single talks to complex meetings with "
                           "sessions and contributions. It also includes an advanced user delegation mechanism, "
                           "allows paper reviewing, archival of conference information and electronic proceedings",
          license="http://www.gnu.org/licenses/gpl-3.0.txt",
          entry_points="""
            [console_scripts]

            indico_scheduler = indico.modules.scheduler.daemon_script:main
            indico_initial_setup = MaKaC.consoleScripts.indicoInitialSetup:main
            indico_ctl = MaKaC.consoleScripts.indicoCtl:main
            indico_livesync = indico.ext.livesync.console:main
            indico_shell = indico.util.shell:main
            indico_admin = indico.util.admin:main

            [indico.ext_types]

            statistics = indico.ext.statistics
            Collaboration = MaKaC.plugins.Collaboration
            InstantMessaging = MaKaC.plugins.InstantMessaging
            RoomBooking = MaKaC.plugins.RoomBooking
            EPayment = MaKaC.plugins.EPayment
            livesync = indico.ext.livesync
            importer = indico.ext.importer
            calendaring = indico.ext.calendaring
            search = indico.ext.search

            [indico.ext]

            statistics.piwik = indico.ext.statistics.piwik

            Collaboration.EVO = MaKaC.plugins.Collaboration.EVO
            Collaboration.WebEx = MaKaC.plugins.Collaboration.WebEx
            Collaboration.Vidyo = MaKaC.plugins.Collaboration.Vidyo
            Collaboration.CERNMCU = MaKaC.plugins.Collaboration.CERNMCU
            Collaboration.RecordingManager = MaKaC.plugins.Collaboration.RecordingManager
            Collaboration.RecordingRequest = MaKaC.plugins.Collaboration.RecordingRequest
            Collaboration.WebcastRequest = MaKaC.plugins.Collaboration.WebcastRequest

            RoomBooking.CERN = MaKaC.plugins.RoomBooking.CERN
            RoomBooking.default = MaKaC.plugins.RoomBooking.default

            EPayment.payPal = MaKaC.plugins.EPayment.payPal
            EPayment.worldPay = MaKaC.plugins.EPayment.worldPay
            EPayment.yellowPay = MaKaC.plugins.EPayment.yellowPay
            EPayment.skipjack = MaKaC.plugins.EPayment.skipjack

            importer.invenio = indico.ext.importer.invenio
            importer.dummy = indico.ext.importer.dummy

            InstantMessaging.XMPP = MaKaC.plugins.InstantMessaging.XMPP

            livesync.invenio = indico.ext.livesync.invenio
            livesync.cern_search = indico.ext.livesync.cern_search

            calendaring.outlook = indico.ext.calendaring.outlook

            search.invenio = indico.ext.search.invenio

            """,
          zip_safe=False,
          packages=foundPackages,
          package_dir={'indico': 'indico',
                       'htdocs': os.path.join('indico', 'htdocs'),
                       'MaKaC': os.path.join('indico', 'MaKaC')},
          package_data={'indico': ['*.*']},
          include_package_data=True,
          namespace_packages=['indico', 'indico.ext'],
          install_requires=_getInstallRequires(),
          tests_require=['nose', 'rednose', 'twill', 'selenium', 'figleaf'],
          data_files=dataFiles,
          dependency_links=DEPENDENCY_URLS
          )

    #delete the temp folder used for logging
    if 'test' in sys.argv:
        shutil.rmtree(tempLoggingDir)<|MERGE_RESOLUTION|>--- conflicted
+++ resolved
@@ -123,18 +123,8 @@
 
     These are the ones needed for runtime.'''
 
-<<<<<<< HEAD
-    base = ['ZODB3==3.10.5', 'zope.index==3.6.4', 'zope.interface==3.8.0',
-            'pytz', 'lxml', 'cds-indico-extras', 'zc.queue==1.3',
-            'python-dateutil<2.0', 'pypdf', 'mako==0.9.1', 'babel',
-            'icalendar==3.2', 'pyatom', 'jsmin', 'cssmin', 'webassets', 'pojson>=0.4',
-            'requests>=1.2.0', 'simplejson>=2.1.0', 'reportlab==2.5', 'Pillow', 'oauth2', 'pyscss==1.1.5', 'Werkzeug==0.9',
-            'Flask==0.10', 'bcrypt==1.0.2', 'beautifulsoup4==4.2.1', 'pycountry==1.2', 'Pillow==2.1.0', 'qrcode==3.0',
-            'markdown', 'bleach', 'Whoosh==2.6.0']
-=======
     with open(os.path.join(os.path.dirname(__file__), 'requirements.txt'), 'r') as f:
         base = [dep.strip() for dep in f.readlines() if not (dep.startswith('-') or '://' in dep)]
->>>>>>> 12420609
 
     #for Python older than 2.7
     if sys.version_info[0] <= 2 and sys.version_info[1] < 7:
