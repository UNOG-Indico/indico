# -*- coding: utf-8 -*-
##
##
## This file is part of Indico.
## Copyright (C) 2002 - 2012 European Organization for Nuclear Research (CERN).
##
## Indico is free software; you can redistribute it and/or
## modify it under the terms of the GNU General Public License as
## published by the Free Software Foundation; either version 3 of the
## License, or (at your option) any later version.
##
## Indico is distributed in the hope that it will be useful, but
## WITHOUT ANY WARRANTY; without even the implied warranty of
## MERCHANTABILITY or FITNESS FOR A PARTICULAR PURPOSE.  See the GNU
## General Public License for more details.
##
## You should have received a copy of the GNU General Public License
## along with Indico;if not, see <http://www.gnu.org/licenses/>.

from MaKaC.webinterface.mail import GenericNotification
from MaKaC.common.info import HelperMaKaCInfo
from MaKaC.webinterface import urlHandlers
from MaKaC.common.mail import GenericMailer
from MaKaC.common.timezoneUtils import getAdjustedDate, nowutc
from persistent import Persistent
from MaKaC.errors import MaKaCError
from MaKaC.paperReviewing import ConferencePaperReview
import datetime
from MaKaC.common import Config
from MaKaC.i18n import _
from MaKaC.fossils.reviewing import IReviewManagerFossil,\
    IReviewFossil, IJudgementFossil
from MaKaC.common.fossilize import fossilizes, Fossilizable
from MaKaC.paperReviewing import Answer
from MaKaC.common.Counter import Counter
from MaKaC.webinterface.urlHandlers import UHContributionDisplay, UHContributionReviewingJudgements
###############################################
# Contribution reviewing classes
###############################################

class ReviewManager(Persistent, Fossilizable):
    """ This class is the manager for the reviewing. It keeps historical of reviews on a contribution.
        A ReviewManager object is always linked to only 1 contribution and vice-versa.
    """

    fossilizes(IReviewManagerFossil)

    def __init__( self, contribution ):
        """ Constructor
            contribution has to be a Contribution object (not an id)
        """
        self._contribution = contribution #the parent contribution for this ReviewManager object
        self._reviewCounter = 0 #the version number of the next new review (starts with 0)
        self._review = Review(self._reviewCounter, self) #the current review (a.k.a. last review), a Review object.
        self._versioning = [self._review] # a list of reviews, including the present one
        self._referee = None # the referee for this contribution. If None, it has not been assigned yet.
        self._editor = None # the editor for this contribution. If None, it has not been assigned yet.
        self._reviewersList = [] #the list of reviewers (there can be more than one) for this contribution.

    def getContribution(self):
        """ Returns the parent contribution for this ReviewManager object
        """
        return self._contribution

    def getConference(self):
        """ Convenience method that returns the Conference object
            to which the contribution belongs to.
        """
        return self._contribution.getConference()

    def getConfPaperReview(self):
        """ Convenience method that returns the ConferencePaperReview object of the Conference
            to which the contribution belongs to.
        """
        return self.getConference().getConfPaperReview()

    #Review methods
    def newReview(self):
        """ Creates a new Review object and saves it in the versioning list.
        """
        self._reviewCounter = self._reviewCounter + 1
        self._review = Review(self._reviewCounter, self)
        for reviewer in self._reviewersList:
            self._review.addReviewerJudgement(reviewer)
        self._versioning.append(self._review)
        self.notifyModification()

    def getLastReview(self):
        """ Returns the current review as a Review object
        """
        return self._review

    def getVersioning(self):
        """ Returns the list of reviews, current and past, as a list of Review objects.
        """
        return self._versioning

    def getVersioningLen(self):
        return len(self._versioning)

    def getReviewById(self, reviewId):
        for i in self._versioning:
            if i.getId() == int(reviewId):
                return i
        return None

    def getSortedVerioning(self):
        versioning = self._versioning
        versioning.sort(key = lambda c: c.getId(), reverse=True)
        return versioning

    def isInReviewingTeamforContribution(self, user):
        """ Returns if the user is in the reviewing team for this contribution
        """
        return self.isReferee(user) or \
               self.isEditor(user) or \
               self.isReviewer(user)


    #referee methods
    def getReferee(self):
        """ Returns the referee for this contribution
        """
        return self._referee

    def setReferee(self, referee):
        """ Sets the referee for this contribution.
            referee has to be an Avatar object.
            The referee is notified by an email.
        """
        if self.hasReferee():
            raise MaKaCError("This contribution already has a referee")
        else:
            self._referee = referee
            referee.linkTo(self._contribution, "referee")
            self.getConfPaperReview().addRefereeContribution(referee, self._contribution)
            self.getLastReview().setRefereeDueDate(self.getConfPaperReview().getDefaultRefereeDueDate())
            #e-mail notification will be send when referee is assigned to contribution only if the manager enable the option in 'Automatic e-mails' section
            if self.getConfPaperReview().getEnableRefereeEmailNotifForContribution():
                notification = ContributionReviewingNotification(referee, 'Referee', self._contribution)
                GenericMailer.sendAndLog(notification, self._contribution.getConference(), "Reviewing", referee)

    def removeReferee(self):
        """ Removes the referee for this contribution.
            There is no 'referee' argument because there is only 1 referee by contribution.
            The ex-referee is notified by an email.
        """

        self._referee.unlinkTo(self._contribution, "referee")
        self.getConfPaperReview().removeRefereeContribution(self._referee, self._contribution)
        if self.hasEditor():
            self.removeEditor()
        if self.hasReviewers():
            self.removeAllReviewers()
        #e-mail notification will be send when referee is removed from contribution only if the manager enable the option in 'Automatic e-mails' section
        if self.getConfPaperReview().getEnableRefereeEmailNotifForContribution():
            notification = ContributionReviewingRemoveNotification(self._referee, 'Referee', self._contribution)
            GenericMailer.sendAndLog(notification, self._contribution.getConference(), "Reviewing", self._referee)
        self._referee = None

    def isReferee(self, user):
        """ Returns if a given user is the referee for this contribution.
            The user has to be an Avatar object.
        """
        return user is not None and user == self._referee

    def hasReferee(self):
        """ Returns if this conference has a referee already.
        """
        return self._referee is not None

    #editor methods
    def getEditor(self):
        """ Returns the editor for this contribution
        """
        return self._editor

    def setEditor(self, editor):
        """ Sets the editor for this contribution.
            editor has to be an Avatar object.
            The editor is notified by an email.
        """
        if self.hasEditor():
            raise MaKaCError("This contribution is already has an editor")
        elif self.hasReferee() or self.getConfPaperReview().getChoice() == ConferencePaperReview.LAYOUT_REVIEWING:
            self._editor = editor
            editor.linkTo(self._contribution, "editor")
            self.getConfPaperReview().addEditorContribution(editor, self._contribution)
            self.getLastReview().setEditorDueDate(self.getConfPaperReview().getDefaultEditorDueDate())
            #e-mail notification will be send when editor is assigned to contribution only if the manager enable the option in 'Automatic e-mails' section
            if self.getConfPaperReview().getEnableEditorEmailNotifForContribution():
                notification = ContributionReviewingNotification(editor, 'Layout Reviewer', self._contribution)
                GenericMailer.sendAndLog(notification, self._contribution.getConference(), "Reviewing", editor)
        else:
            raise MaKaCError("Please choose a editor before assigning an editor")

    def removeEditor(self):
        """ Removes the editor for this contribution.
            There is no 'editor' argument because there is only 1 editor by contribution.
            The ex-editor is notified by an email.
        """
        self._editor.unlinkTo(self._contribution, "editor")
        self.getConfPaperReview().removeEditorContribution(self._editor, self._contribution)
        #e-mail notification will be send when editor is removed from contribution only if the manager enable the option in 'Automatic e-mails' section
        if self.getConfPaperReview().getEnableEditorEmailNotifForContribution():
            notification = ContributionReviewingRemoveNotification(self._editor, 'Layout Reviewer', self._contribution)
            GenericMailer.sendAndLog(notification, self._contribution.getConference(), "Reviewing", self._editor)
        self._editor = None

    def isEditor(self, user):
        """ Returns if a given user is the editor for this contribution.
            The user has to be an Avatar object.
        """
        return user is not None and user == self._editor

    def hasEditor(self):
        """ Returns if this conference has a editor already.
        """
        return self._editor is not None


    #reviewer methods
    def addReviewer(self, reviewer):
        """ Adds a reviewer to this contribution.
            reviewer has to be an Avatar object.
        """
        if reviewer in self.getReviewersList():
            raise MaKaCError("This contribution is already assigned to the chosen reviewer")
        elif self.hasReferee():
            self._reviewersList.append(reviewer)
            self.notifyModification()
            reviewer.linkTo(self._contribution, "reviewer")
            self.getConfPaperReview().addReviewerContribution(reviewer, self._contribution)
            self.getLastReview().setReviewerDueDate(self.getConfPaperReview().getDefaultReviewerDueDate())
            if self.getLastReview().getAdviceFrom(reviewer) is None:
                self.getLastReview().addReviewerJudgement(reviewer)
                #e-mail notification will be send when reviewer is assigned to contribution only if the manager enable the option in 'Automatic e-mails' section
            if self.getConfPaperReview().getEnableReviewerEmailNotifForContribution():
                notification = ContributionReviewingNotification(reviewer, 'Content Reviewer', self._contribution)
                GenericMailer.sendAndLog(notification, self._contribution.getConference(), "Reviewing", reviewer)
        else:
            raise MaKaCError("Please choose a referee before assigning a reviewer")


    def removeReviewer(self, reviewer):
        """ Removes the reviewer for this contribution.
            The ex-reviewer is notified by an email.
        """
        if reviewer in self._reviewersList:
            reviewer.unlinkTo(self._contribution, "reviewer")
            self.getConfPaperReview().removeReviewerContribution(reviewer, self._contribution)
            self._reviewersList.remove(reviewer)
            self.notifyModification()
            #e-mail notification will be send when reviewer is removed from contribution only if the manager enable the option in 'Automatic e-mails' section
            if self.getConfPaperReview().getEnableReviewerEmailNotifForContribution():
                notification = ContributionReviewingRemoveNotification(reviewer, 'Content Reviewer', self._contribution)
                GenericMailer.sendAndLog(notification, self._contribution.getConference(), "Reviewing", reviewer)


    def removeAllReviewers(self):
        """ Removes all the reviewers for this contribution
        """
        for reviewer in self._reviewersList:
            reviewer.unlinkTo(self._contribution, "reviewer")
            self.getConfPaperReview().removeReviewerContribution(reviewer, self._contribution)
            self.notifyModification()
            #e-mail notification will be send when reviewers are removed from contribution only if the manager enable the option in 'Automatic e-mails' section
            if self.getConfPaperReview().getEnableReviewerEmailNotifForContribution():
                notification = ContributionReviewingRemoveNotification(reviewer, 'Content Reviewer', self._contribution)
                GenericMailer.sendAndLog(notification, self._contribution.getConference(), "Reviewing", reviewer)
        del(self._reviewersList[:])

    def getReviewersList(self):
        """ Returns the list of reviewers of this contribution,
            has a list of Avatar objects.
        """
        return self._reviewersList

    def isReviewer(self, user):
        """ Returns if a given user is the reviewer for this contribution.
            The user has to be an Avatar object.
        """
        return user in self._reviewersList

    def hasReviewers(self):
        """ Returns if this conference has at least one reviewer already.
        """
        return len(self._reviewersList) > 0


    def notifyModification(self):
        """ Notifies the DB that a list or dictionary attribute of this object has changed
        """
        self._p_changed = 1


class Judgement(Persistent, Fossilizable):
    """ Parent class for RefereeJudgement, EditorJudgement and ReviewerJudgement
    """

    fossilizes(IJudgementFossil)

    def __init__(self, review, author = None, judgement = None, comments = "", submitted = False, submissionDate = None):
        self._review = review #the parent Review object for this Judgement
        self._author = author #the user (Referee, Editor or Reviewer) author of the judgement
        self._judgement = judgement #the judgement is a status object, 1:Accept, 2:To be Corrected, 3:Reject, ...others
        self._comments = comments #the comments, a string
        #a list with the Answers objects
        self._answers = []
        self._submitted = submitted #boolean that indicates if the judgement has been submitted or not
        self._submissionDate = submissionDate #the date where the judgement was passed
        self._answerCounter = Counter(1)

    def getReview(self):
        return self._review

    def getReviewManager(self):
        return self._review.getReviewManager()

    def getConfPaperReview(self):
        """ Convenience method that returns the ConferencePaperReview object of the Conference
            to which the judgment belongs to.
        """
        return self.getReviewManager().getConfPaperReview()

    def getAuthor(self):
        return self._author

    def getJudgement(self):
        if self._judgement == None:
            return None
        else:
            return self._judgement.getName()

    def getComments(self):
        return self._comments

    def getCommentsVerbose(self):
        comments = ""
        if self.getComments():
            comments="""
Please see the comments below from the reviewing team:

"%s"
"""%self.getComments()
        return comments

    def getAnswers(self):
        """ To be implemented by sub-classes
        """
        pass

    def _getAnswerCounter(self):
        try:
            if self._answerCounter:
                pass
        except AttributeError:
            self._answerCounter = Counter(1)
        return self._answerCounter


    def getNewAnswerId(self):
        """ Returns a new an unused answerId
            Increments the answerId counter
        """
        return self._getAnswerCounter().newCount()

    def getAllAnswers(self):
        return self._answers

    def isSubmitted(self):
        return self._submitted

    def getSubmissionDate(self):
        """ Returns the submission date for the review
        """
        return self._submissionDate

    def getAdjustedSubmissionDate(self):
        """ Returns a timezone-aware submission date given the conference's timezone.
        """
        return getAdjustedDate(self._submissionDate, self.getReviewManager().getConference())

    def setAuthor(self, user):
        self._author = user

    def setJudgement(self, judgementId):
        self._judgement = self.getReviewManager().getConfPaperReview().getStatusById(judgementId)

    def setComments(self, comments):
        self._comments = comments

    def getAnswer(self, questionId):
        """ Returns the Answer object if it already exists otherwise we create it
        """
        for answer in self._answers:
            if (questionId == answer.getQuestion().getId()):
                return answer
        return None

    def _getQuestionById(self, questionId):
        return self.getReviewManager().getConfPaperReview().getReviewingQuestionById(questionId)

    def createAnswer(self, questionId):
        """ Create the new object with the initial value for the rbValue
        """
        newId = self.getNewAnswerId()
        rbValue = ConferencePaperReview.initialSelectedAnswer
        numberOfAnswers = len(ConferencePaperReview.reviewingQuestionsAnswers)
        question = self._getQuestionById(questionId)
        newAnswer = Answer(newId, rbValue, numberOfAnswers, question)
        try:
            self._answers.append(newAnswer)
        except AttributeError:
            self._answers = []
            self._answers.append(newAnswer)
        self.notifyModification()
        return newAnswer

    def setAnswer(self, questionId, rbValue, numberOfAnswers):
        answer = self.getAnswer(questionId)
        if answer is None:
            answer = self.createAnswer(questionId)
        answer.setRbValue(rbValue)

    def setSubmitted(self, submitted):
        if self._judgement is None:
            raise MaKaCError("Cannot submit an opinion without choosing the judgemenent before")
        self._submitted = submitted
        self._submissionDate = nowutc()

    def purgeAnswers(self):
        """ Remove the answers of the questions that were sent but we don't need anymory because
            the questions have been removed """
        # Check if the question has been removed
        for answer in self._answers:
            if (self.getConfPaperReview().getReviewingQuestionById(answer.getQuestion().getId()) == None):
                self._answers.remove(answer)

    def sendNotificationEmail(self, withdrawn = False):
        """ Sends an email to the contribution's authors when the referee, editor or reviewer
            pass a judgement on the contribution and only if the manager has enabled the option in 'Automatic e-mails' section.
        """
        authorList = self.getReviewManager().getContribution().getSubmitterList()
        referee = self.getReviewManager().getReferee()
        for author in authorList:
            if (isinstance(self, RefereeJudgement) and self.getConfPaperReview().getEnableRefereeJudgementEmailNotif()) \
            or (isinstance(self, EditorJudgement) and (self._review.getConference().getConfPaperReview().getChoice() == ConferencePaperReview.LAYOUT_REVIEWING or not self.getJudgement() in ["Accept", "Reject"]) and self.getConfPaperReview().getEnableEditorJudgementEmailNotif()) \
            or (isinstance(self, ReviewerJudgement) and not self.getJudgement() in ["Accept", "Reject"] and self.getConfPaperReview().getEnableReviewerJudgementEmailNotif()):
                if withdrawn:
                    notification = ContributionReviewingJudgementWithdrawalNotification(author, self, self.getReviewManager().getContribution())
                else:
                    notification = ContributionReviewingJudgementNotification(author, self, self.getReviewManager().getContribution())
                GenericMailer.sendAndLog(notification, self._review.getConference(), "Reviewing", author)

        # We send an email to the Referee if the layout or the content reviewer has sent a judgement

        if (self.getConfPaperReview().getChoice() == 4 and isinstance(self, EditorJudgement) \
        and self.getConfPaperReview().getEnableEditorSubmittedRefereeEmailNotif()) \
        or ((self.getConfPaperReview().getChoice() == 2 or self.getConfPaperReview().getChoice() == 4) and isinstance(self, ReviewerJudgement) \
        and self.getConfPaperReview().getEnableReviewerSubmittedRefereeEmailNotif()):
            if withdrawn:
                notification = ContributionReviewingJudgementRefereeWithdrawalNotification(referee, self, self.getReviewManager().getContribution())
            else:
                notification = ContributionReviewingJudgementRefereeNotification(referee, self, self.getReviewManager().getContribution())
            GenericMailer.sendAndLog(notification, self._review.getConference(), "Reviewing", referee)

    def notifyModification(self):
        """ Notifies the DB that a list or dictionary attribute of this object has changed
        """
        self._p_changed = 1


class RefereeJudgement(Judgement):

    def setSubmitted(self, submitted):
        """ Sets the final judgement for a review, since this is the Referee judgement.
            The judgement is a string among the pre-defined states (Accept, Reject, To be corrected) and
            any user-defined states.
            If it's the first time that the final judgement is set for this review, the contribution materials
            are copied into the review.
            If the judgement is 'To be corrected' or one of the user-defined states, versioning takes place.
            A new Review object is then created as 'last review'.
        """
        Judgement.setSubmitted(self, submitted)
        if (not self._submitted):
            # Check if it is necessary to purge some answers
            self.purgeAnswers()
        matReviewing = self.getReviewManager().getContribution().getReviewing()

        self.getReview().copyMaterials(matReviewing)

        # 2 --> to be corrected, > 3 has the same behaviour as 'to be corrected'
        if int(self._judgement.getId()) == 2 or int(self._judgement.getId()) > 3:
            self.getReviewManager().newReview()


    def getAnswers(self):
        questionAnswerList = []
        for answer in self._answers:
            try:
                questionText = answer.getQuestion().getText()
                questionJudgement = ConferencePaperReview.reviewingQuestionsAnswers[answer.getRbValue()]
                questionAnswerList.append(questionText+": "+questionJudgement)
            except AttributeError:
                continue
        return questionAnswerList

class EditorJudgement(Judgement):

    def setSubmitted(self, submitted):
        """ Sets the final judgement for a review, if the reviewing mode is only layout reviewing
            since this is the Layout Reviewer judgement.
            The judgement is a string among the pre-defined states (Accept, Reject, To be corrected)
            If it's the first time that the final judgement is set for this review, the contribution materials
            are copied into the review.
            If the judgement is 'To be corrected', versioning takes place.
            A new Review object is then created as 'last review'.
        """
        Judgement.setSubmitted(self, submitted)
        if (not self._submitted):
            # Check if it is necessary to purge some answers
            self.purgeAnswers()
        # 1 --> Accepted, 2 --> To be corrected, 3 --> Rejected, >3 --> Custom, same behavour as To be corrected.
        if self.getReviewManager().getConference().getConfPaperReview().getChoice() == ConferencePaperReview.LAYOUT_REVIEWING and (self._judgement.getId() == "2" or int(self._judgement.getId()) > 3):
            matReviewing = self.getReviewManager().getContribution().getReviewing()
            self.getReview().copyMaterials(matReviewing)
            self.getReviewManager().newReview()

    def purgeAnswers(self):
        """ Remove the answers of the questions that were sent but we don't need anymory because
            the questions have been removed """
        # Check if the question has been removed
        for answer in self._answers:
            if (self.getConfPaperReview().getLayoutQuestionById(answer.getQuestion().getId()) == None):
                self._answers.remove(answer)

    def _getQuestionById(self, questionId):
        return self.getReviewManager().getConfPaperReview().getLayoutQuestionById(questionId)

    def getAnswers(self):
        questionAnswerList = []
        for answer in self._answers:
            try:
                questionText = answer.getQuestion().getText()
                questionJudgement = ConferencePaperReview.reviewingQuestionsAnswers[answer.getRbValue()]
                questionAnswerList.append(questionText+": "+questionJudgement)
            except AttributeError:
                continue
        return questionAnswerList


class ReviewerJudgement(Judgement):

    def setSubmitted(self, submitted):
        Judgement.setSubmitted(self, submitted)
        if (not self._submitted):
            # Check if it is necessary to purge some answers
            self.purgeAnswers()

    def getAnswers(self):
        questionAnswerList = []
        for answer in self._answers:
            try:
                questionText = answer.getQuestion().getText()
                questionJudgement = ConferencePaperReview.reviewingQuestionsAnswers[answer.getRbValue()]
                questionAnswerList.append(questionText+": "+questionJudgement)
            except AttributeError:
                continue
        return questionAnswerList


class Review(Persistent, Fossilizable):
    """This class represents the judgement of a contribution made by the referee. It contains judgement and comments
    """

    fossilizes(IReviewFossil)

    def __init__( self, version, reviewManager):
        """ Constructor for the class.
            version: an integer, first version number is 0.
            reviewManager: the parent ReviewManager object
        """
        self._reviewManager = reviewManager #the parent ReviewManager object for this Review
        self._refereeJudgement = RefereeJudgement(self)
        self._editorJudgement = EditorJudgement(self)
        self._reviewerJudgements = {}

        self._isAuthorSubmitted = False #boolean that says if the author has submitted his / her materials or not
        self._version = version #the version number for this Review. Different Reviews for the same contribution have increasing version numbers.
        self._materials = [] #'snapshot' of the materials that were analyzed by the reviewing team. Copied from the Contribution materials when judgement is passed.
        self._authorComments = ""
        self._refereeDueDate = None #the Deadline where the referee has to pass his/her judgement
        self._editorDueDate = None #the Deadline where the editor has to pass his/her judgement
        self._reviewerDueDate = None #the Deadline where all the reviewers have to pass his/her judgement

    def notifyModification(self):
        """ Notifies the DB that a list or dictionary attribute of this object has changed
        """
        self._p_changed = 1

    def getId(self):
        """ Returns the id of this Review, which is the same as its version number
        """
        return self._version

    def getReviewManager(self):
        """ Returns the parent Review Manager object for this Review object.
        """
        return self._reviewManager

    def getContribution(self):
        """ Convenience method that returns the Contribution to which this Review belongs.
        """
        return self._reviewManager.getContribution()

    def getConference(self):
        """ Convenience method that returns the Conference to which this Review belongs.
        """
        return self._reviewManager.getContribution().getConference()

    def getConfPaperReview(self):
        """ Convenience method that returns the ConferencePaperReview object of the Conference
            to which the contribution belongs to.
        """
        return self.getConference().getConfPaperReview()

    def getOwner(self):
        return self.getContribution()

    def getRefereeJudgement(self):
        return self._refereeJudgement

    def getEditorJudgement(self):
        return self._editorJudgement

    def getReviewerJudgement(self, reviewer):
        return self._reviewerJudgements[reviewer]

    def getReviewingStatus(self, forAuthor = False):
        """ Returns a list of strings with a description of the current status of the review.
        """
        status = []
        if self.isAuthorSubmitted():
            if self.getConfPaperReview().getChoice() == ConferencePaperReview.LAYOUT_REVIEWING:
                if self._editorJudgement.isSubmitted():
                    status.append(_("Assessed: ") + str(self._editorJudgement.getJudgement()))
                else:
                    status.append(_("Pending layout reviewer decision"))
            elif self.getConfPaperReview().getChoice() == ConferencePaperReview.CONTENT_AND_LAYOUT_REVIEWING or self.getConfPaperReview().getChoice() == ConferencePaperReview.CONTENT_REVIEWING:
                if self._refereeJudgement.isSubmitted():
                    status.append(_("Assessed: ") + str(self._refereeJudgement.getJudgement()))
                elif forAuthor:
                    status.append(_("Pending referee decision"))
                else:
                    if self.getConfPaperReview().getChoice() == ConferencePaperReview.CONTENT_AND_LAYOUT_REVIEWING:
                        editor = self._reviewManager.getEditor()
                        if self._reviewManager.isEditor(editor) and self._editorJudgement.isSubmitted():
                            status.append(_("Layout assessed by ") + str(self._reviewManager.getEditor().getFullName())+ _(" as: ") + str(self._editorJudgement.getJudgement()))
                        else:
                            status.append(_("Pending layout reviewer decision"))

                        if self.anyReviewerHasGivenAdvice():
                            for reviewer in self._reviewManager.getReviewersList():
                                if (self._reviewManager.getLastReview().getReviewerJudgement(reviewer).getJudgement() != None):
                                    status.append(_("Content assessed by ") + str(reviewer.getFullName())+ _(" as: ") + str(self._reviewManager.getLastReview().getReviewerJudgement(reviewer).getJudgement()))
                            if not self.allReviewersHaveGivenAdvice():
                                status.append(_("Some content reviewers have not decided yet"))
                        else:
                            status.append(_("No content reviewers have decided yet"))
                    if self.getConfPaperReview().getChoice() == ConferencePaperReview.CONTENT_REVIEWING:
                        if self.anyReviewerHasGivenAdvice():
                            for reviewer in self._reviewManager.getReviewersList():
                                if (self._reviewManager.getLastReview().getReviewerJudgement(reviewer).getJudgement() != None):
                                    status.append(_("Content assessed by ") + str(reviewer.getFullName())+ _(" as: ") + str(self._reviewManager.getLastReview().getReviewerJudgement(reviewer).getJudgement()))
                            if not self.allReviewersHaveGivenAdvice():
                                status.append(_("Some content reviewers have not decided yet"))
                        else:
                            status.append(_("No content reviewers have decided yet"))
        else:
            status.append(_("Materials not submitted yet"))
        return status

    def isAuthorSubmitted(self):
        """ Returns if the author(s) of the contribution has marked the materials
            as submitted.
            When materials are marked as submitted, the review process can start.
        """
        return self._isAuthorSubmitted

    def setAuthorSubmitted(self, submitted):
        """ If submitted is True, it means that the author has marked the materials as submitted.
            If submitted is False, it means that the author has 'unmarked' the materials as submitted because
            he/she did some mistakes.
            In both cases, all the already chosen reviewing staff are notified with an email
            only if the manager has enabled the option in 'Automatic e-mails' section.
        """

        self._isAuthorSubmitted = submitted

        if submitted:

            if self._reviewManager.hasReferee() and self.getConfPaperReview().getEnableAuthorSubmittedMatRefereeEmailNotif():
                notification = MaterialsSubmittedNotification(self._reviewManager.getReferee(), 'Referee', self._reviewManager.getContribution())
                GenericMailer.sendAndLog(notification, self._reviewManager.getContribution().getConference(), "Reviewing", self._reviewManager.getReferee())

            if self._reviewManager.hasEditor() and self.getConfPaperReview().getEnableAuthorSubmittedMatEditorEmailNotif():
                notification = MaterialsSubmittedNotification(self._reviewManager.getEditor(), 'Layout Reviewer', self._reviewManager.getContribution())
                GenericMailer.sendAndLog(notification, self._reviewManager.getContribution().getConference(), "Reviewing", self._reviewManager.getEditor())

            for reviewer in self._reviewManager.getReviewersList():
                if self.getConfPaperReview().getEnableAuthorSubmittedMatReviewerEmailNotif():
                    notification = MaterialsSubmittedNotification(reviewer, 'Content Reviewer', self._reviewManager.getContribution())
                    GenericMailer.sendAndLog(notification, self._reviewManager.getContribution().getConference(), "Reviewing", reviewer)

    def getVersion(self):
        """ Returns the version number for this review. The version number is an integer, starting by 0.
        """
        return self._version

    def setAuthorComments(self, authorComments):
        self._authorComments = authorComments

    def getAuthorComments(self):
        return self._authorComments


    #review materials methods, and methods necessary for material retrieval to work
    def getMaterials(self):
        """ Returns the materials stored in this Review.
        """
        return self._materials

    def copyMaterials(self, material):
        """ Copies the materials from the contribution to this review object.
            This is done by cloning the materials, and putting the contribution as owner.
            This way, even if the author deletes materials during another review, they endure in this review.
        """
        self._materials = [material.clone(self)]

    def getMaterialById(self, materialId=0):
        """ Returns one of the materials of the review given its id

            So far there is just one material (reviewing) with many resources. So, by default we
            get the first element of the list of materials.
        """
        return self._materials[int(materialId)]

    def getLocator(self):
        """Gives back a globaly unique identification encapsulated in a Locator
           object for the Review instance
        """
        l = self.getOwner().getLocator()
        l["reviewId"] = self.getId()
        return l

    def isFullyPublic( self ):
        if hasattr(self, "_fullyPublic"):
            return self._fullyPublic
        else:
            self.setFullyPublic()
            return self._fullyPublic

    def setFullyPublic( self ):
        for mat in self.getMaterials():
            if not mat.isFullyPublic():
                self._fullyPublic = False
                return
        self._fullyPublic = True

    def updateFullyPublic( self ):
        self.setFullyPublic()
        self.getOwner().updateFullyPublic()

    def isProtected(self):
        return self.getOwner().isProtected()

    def canIPAccess( self, ip ):
        return self.getOwner().canIPAccess(ip)

    #Advices methods
    def addReviewerJudgement(self, reviewer):#, questions, adviceJudgement, comments):
        """ Adds an ReviewerJudgement object to the list of ReviewerJudgements objects of the review.
            Each ReviewerJudgement object represents the opinion of a content reviewer.
        """
        self._reviewerJudgements[reviewer] = ReviewerJudgement(self, author = reviewer)
        self.notifyModification()

    def hasGivenAdvice(self, reviewer):
        """ Returns if a given user has given advice on the content of the contribution.
        """
        answer = (reviewer in self._reviewerJudgements) and (self._reviewerJudgements[reviewer].isSubmitted())
        return answer

    def getAdviceFrom(self, reviewer):
        """ Returns an the advice information from a given reviewer,
            as an Advice object.
            If the given reviewer doesn't have an Advice object yet, None is returned.
        """
        return self._reviewerJudgements.get(reviewer, None)

    def anyReviewerHasGivenAdvice(self):
        """ Returns if at least 1 reviewer has already given advice on the content of the contribution.
        """
        for reviewer in self._reviewManager.getReviewersList():
            if self.hasGivenAdvice(reviewer):
                return True

        return False

    def allReviewersHaveGivenAdvice(self):
        """ Returns if all reviewers have already given advice on the content of the contribution.
        """
        for reviewer in self._reviewManager.getReviewersList():
            if not self.hasGivenAdvice(reviewer):
                return False

        return len(self._reviewManager.getReviewersList()) > 0

    def getReviewerJudgements(self):
        """ Returns the advices from the reviewers.
        """
        return self._reviewerJudgements.values()

    def getSubmittedReviewerJudgement(self):
        """ Returns the advices from the reviewers, but only those that have been marked as submitted
        """
        return filter(lambda advice:advice.isSubmitted(), self.getReviewerJudgements())

#    #notification email methods
#    def sendNotificationEmail(self, judgement):
#        """ Sends an email to the contribution's authors when the referee, editor or reviewer
#            pass a judgement on the contribution.
#        """
#        authorList = self._reviewManager.getContribution().getAuthorList()
#        for author in authorList:
#            notification = ContributionReviewingJudgementNotification(author, judgement, self._reviewManager.getContribution())
#            GenericMailer.sendAndLog(notification, self.getConference(), "Reviewing", author)


    #dates methods
    def setRefereeDueDate(self, date):
        """ Sets the Deadline for the referee.
        """
        self._refereeDueDate = date #datetime(year, month, day, 0, 0, 0, tzinfo=timezone(self.getConference().getTimezone()))

    def getRefereeDueDate(self):
        """ Returns the Deadline for the referee
        """
        return self._refereeDueDate

    def getAdjustedRefereeDueDate(self):
        """ Returns a timezeone-aware Deadline for the referee given the conference's timezone.
        """
        if self.getRefereeDueDate() is None:
            return None
        else:
            return getAdjustedDate(self._refereeDueDate, self.getConference())

    def getAdjustedRefereeDueDateFormatted(self):
        """ Returns a timezeone-aware Deadline for the referee given the conference's timezone,
            formatted to a string (this method is necessary due to syntax limitations of @Retrieve )
        """
        date = self.getAdjustedRefereeDueDate()
        if date:
            return datetime.datetime.strftime(date,'%d/%m/%Y %H:%M')
        else:
            return None

    def setEditorDueDate(self, date):
        """ Sets the Deadline for the editor.
        """
        self._editorDueDate = date #datetime(year, month, day, 0, 0, 0, tzinfo=timezone(self.getConference().getTimezone()))

    def getEditorDueDate(self):
        """ Returns the Deadline for the editor
        """
        return self._editorDueDate

    def getAdjustedEditorDueDate(self):
        """ Returns a timezeone-aware Deadline for the editor given the conference's timezone.
        """
        if self.getEditorDueDate() is None:
            return None
        else:
            return getAdjustedDate(self._editorDueDate, self.getConference())

    def setReviewerDueDate(self, date):
        """ Sets the Deadline for all the reviewers.
        """
        self._reviewerDueDate = date #datetime(year, month, day, 0, 0, 0, tzinfo=timezone(self.getConference().getTimezone()))

    def getReviewerDueDate(self):
        """ Returns the Deadline for all the reviewers.
        """
        return self._reviewerDueDate

    def getAdjustedReviewerDueDate(self):
        """ Returns a timezeone-aware Deadline for all the reviewers given the conference's timezone.
        """
        if self.getReviewerDueDate() is None:
            return None
        else:
            return getAdjustedDate(self._reviewerDueDate, self.getConference())

    def setModificationDate(self):
        """Update the modification date (of type 'datetime') to now."""
        self.modificationDate = nowutc()

######################################
# Email notification classes
######################################
class ContributionReviewingNotification(GenericNotification):
    """ Template to build an email notification to a newly appointed PRM / Referee / Editor / Reviewer
        for a given contribution.
    """

    def __init__(self, user, role, contribution):
        GenericNotification.__init__(self)
        conference = contribution.getConference()
        self.setFromAddr("Indico <%s>" % Config.getInstance().getNoReplyEmail())
        self.setToList([user.getEmail()])
        self.setSubject("""You have been chosen as a %s for "%s" """% (role, conference.getTitle()))

        if role == 'Referee':
            urlh = urlHandlers.UHConfModifListContribToJudge
        elif role == 'Layout Reviewer':
            urlh = urlHandlers.UHConfModifListContribToJudgeAsEditor
        elif role == 'Content Reviewer':
            urlh = urlHandlers.UHConfModifListContribToJudgeAsReviewer

        self.setBody("""Dear %s,

You have been chosen as a %s for the paper entitled "%s" (id: %s) for the conference "%s". Please find the %s utilities here:

%s

Kind regards,
Indico on behalf of "%s"
""" % ( user.getStraightFullName(), role, contribution.getTitle(), str(contribution.getId()),
        conference.getTitle(), role, urlh.getURL(contribution), conference.getTitle()))

class ContributionReviewingRemoveNotification(GenericNotification):
    """ Template to build an email notification to a removed PRM / Referee / Editor / Reviewer
        for a given contribution.
    """

    def __init__(self, user, role, contribution):
        GenericNotification.__init__(self)
        conference = contribution.getConference()
        self.setFromAddr("Indico <%s>" % Config.getInstance().getNoReplyEmail())
        self.setToList([user.getEmail()])
        self.setSubject("""You are no longer a %s of a paper for "%s" """ % (role, conference.getTitle()))
        self.setBody("""Dear %s,

Please, be aware that you are no longer a %s of the paper entitled "%s" (id: %s) for the conference "%s":

%s

Kind regards,
Indico on behalf of "%s"
""" % (  user.getStraightFullName(), role, contribution.getTitle(), str(contribution.getId()), conference.getTitle(), str(urlHandlers.UHConferenceDisplay.getURL(conference)), conference.getTitle()))

class ContributionReviewingJudgementNotification(GenericNotification):
    """ Template to build an email notification for a contribution submitter
        once the contribution has been judged
    """

    def __init__(self, user, judgement, contribution):
        GenericNotification.__init__(self)
        conference = contribution.getConference()
        self.setFromAddr("Indico <%s>"%Config.getInstance().getNoReplyEmail())
        self.setToList([user.getEmail()])
        self.setBCCList([judgement.getAuthor().getEmail()])

        if isinstance(judgement, EditorJudgement):
            if conference.getConfPaperReview().getChoice() == ConferencePaperReview.LAYOUT_REVIEWING:
                if judgement.getJudgement() in ["Accept", "Reject"]:
                    self.setAcceptedRejected(user, judgement, contribution, conference, "Layout Reviewer")
                else:
                    self.setFullyReviewed(user, judgement, contribution, conference, "Layout Reviewer")
            elif not judgement.getJudgement() in ["Accept", "Reject"]:
                self.setPartiallyReviewed(user, judgement, contribution, conference, "Layout")
        elif isinstance(judgement, ReviewerJudgement) and not judgement.getJudgement() in ["Accept", "Reject"]:
                self.setPartiallyReviewed(user, judgement, contribution, conference, "Content")
        elif isinstance(judgement, RefereeJudgement):
            if judgement.getJudgement() in ["Accept", "Reject"]:
                self.setAcceptedRejected(user, judgement, contribution, conference, "Referee")
            else:
                self.setFullyReviewed(user, judgement, contribution, conference, "Referee")

    def setFullyReviewed(self, user, judgement, contribution, conference, role):
        self.setSubject("""Your paper "%s" for "%s" has been completely reviewed """
                    % (contribution.getTitle(), conference.getTitle()))
        self.setBody("""Dear %s,

The %s has reviewed your paper entitled "%s" (id: %s), submitted for "%s".
The assessment is as follows: %s.
%s
You may then apply the requested modifications to your paper and submit the modified version for review. In order to do so, please proceed to your paper page:

%s

Kind regards,
Indico on behalf of "%s"
""" % ( user.getDirectFullNameNoTitle(upper=False), role, contribution.getTitle(), str(contribution.getId()),
         conference.getTitle(), judgement.getJudgement(), judgement.getCommentsVerbose(), UHContributionDisplay.getURL(contribution), conference.getTitle()))


    def setPartiallyReviewed(self, user, judgement, contribution, conference, typeR):
                self.setSubject("""%s Assessment of your paper "%s" for "%s" """
                            % (typeR, contribution.getTitle(), conference.getTitle()))
                self.setBody("""Dear %s,

The assigned %s Reviewer has partially reviewed your paper entitled "%s" (id: %s) submitted for "%s".
The assessment is as follows: %s.
%s

Note that this is a partial review, a final assessment will be done by the referee. In the meanwhile, you may access all the information about your paper from the following page:

%s

Kind regards,
Indico on behalf of "%s"
"""  % ( user.getDirectFullNameNoTitle(upper=False),typeR, contribution.getTitle(), str(contribution.getId()),
         conference.getTitle(), judgement.getJudgement(), judgement.getCommentsVerbose(), UHContributionDisplay.getURL(contribution), conference.getTitle()))

    def setAcceptedRejected(self, user, judgement, contribution, conference, role):
        if judgement.getJudgement() == "Accept":
            judgementText = "ACCEPTED"
        elif judgement.getJudgement() == "Reject":
            judgementText = "REJECTED"
        self.setSubject("""Your paper "%s" for "%s" has been completely reviewed"""
                            % (contribution.getTitle(), conference.getTitle()))
        self.setBody("""Dear %s,

The %s has %s your paper entitled "%s" (id: %s), submitted for "%s".
%s
You may proceed to your paper page:

%s

Kind regards,
Indico on behalf of "%s"
""" % ( user.getDirectFullNameNoTitle(upper=False), role, judgementText, contribution.getTitle(), str(contribution.getId()),
         conference.getTitle(), judgement.getCommentsVerbose(), UHContributionDisplay.getURL(contribution), conference.getTitle()))

class ContributionReviewingJudgementWithdrawalNotification(GenericNotification):
    """ Template to build an email notification for a contribution submitter
        once the judgement of the contribution has been withdrawn.
    """

    def __init__(self, user, judgement, contribution):
        GenericNotification.__init__(self)
        conference = contribution.getConference()
        self.setFromAddr("Indico <%s>" % Config.getInstance().getNoReplyEmail())
        self.setToList([user.getEmail()])
<<<<<<< HEAD
        self.setCCList([judgement.getAuthor().getEmail()])
        if isinstance(judgement, RefereeJudgement):
            typeR = "Referee"
        elif isinstance(judgement, EditorJudgement):
            typeR = "Layout Reviewer"
        elif isinstance(judgement, ReviewerJudgement):
            typeR = "Content Reviewer"
        self.setSubject(""""%s" has been put back into reviewing by the %s """ % (contribution.getTitle(), typeR))
        self.setBody("""Dear %s,
=======
        self.setBCCList([judgement.getAuthor().getEmail()])
>>>>>>> b74b71ab

Your paper entitled  "%s" (id: %s) submitted for "%s" has been put back into reviewing by the assigned %s:

%s

Kind regards,
Indico on behalf of "%s"
""" % ( user.getDirectFullNameNoTitle(upper=False), contribution.getTitle(), str(contribution.getId()),
        conference.getTitle(), typeR, urlHandlers.UHContributionDisplay.getURL(contribution), conference.getTitle())
        )

class ContributionReviewingJudgementRefereeNotification(GenericNotification):
    """ Template to build an email notification for a referee
        once the contribution has been judged
    """

    def __init__(self, user, judgement, contribution):
        GenericNotification.__init__(self)
        conference = contribution.getConference()
        self.setFromAddr("Indico <%s>"%Config.getInstance().getNoReplyEmail())
        self.setToList([user.getEmail()])
        if isinstance(judgement, EditorJudgement):
            typeR = "Layout"
        elif isinstance(judgement, ReviewerJudgement):
            typeR = "Content"

        self.setSubject("""%s Assessment of the paper "%s" for "%s" """% (typeR, contribution.getTitle(), conference.getTitle()))
        self.setBody("""Dear %s,

The assigned %s Reviewer, %s, has partially reviewed the paper entitled "%s" (id: %s) submitted for "%s".
The assessment is as follows: %s.
%s
You may proceed to the Referee Area for this paper:

%s

Kind regards,
Indico on behalf of "%s"
"""  % ( user.getStraightFullName(), typeR, judgement.getAuthor().getStraightFullName(), contribution.getTitle(),
         str(contribution.getId()),conference.getTitle(), judgement.getJudgement(), judgement.getCommentsVerbose(),
         UHContributionReviewingJudgements.getURL(contribution), conference.getTitle()))

class ContributionReviewingJudgementRefereeWithdrawalNotification(GenericNotification):
    """ Template to build an email notification for a contribution submitter
        once the judgement of the contribution has been withdrawn.
    """

    def __init__(self, user, judgement, contribution):
        GenericNotification.__init__(self)
        conference = contribution.getConference()
        self.setFromAddr("Indico <%s>" % Config.getInstance().getNoReplyEmail())
        self.setToList([user.getEmail()])

        if isinstance(judgement, EditorJudgement):
            typeR = "Layout"
        elif isinstance(judgement, ReviewerJudgement):
            typeR = "Content"
        self.setSubject(""""%s" has been put back into reviewing by the %s Reviewer"""% (contribution.getTitle(), typeR))
        self.setBody("""Dear %s,

The paper entitled "%s" (id: %s) submitted for "%s" has been put back into reviewing by the assigned %s Reviewer:

%s

Kind regards,
Indico on behalf of "%s"
""" % ( user.getStraightFullName(), contribution.getTitle(), str(contribution.getId()),conference.getTitle(),
        typeR, urlHandlers.UHConfModifListContribToJudge.getURL(contribution), conference.getTitle()))

class MaterialsSubmittedNotification(GenericNotification):

    def __init__(self, user, role, contribution):
        conference = contribution.getConference()
        GenericNotification.__init__(self)
        self.setFromAddr("Indico <%s>" % Config.getInstance().getNoReplyEmail())
        self.setToList([user.getEmail()])
        self.setSubject("""An author has submitted a paper for "%s" """%  conference.getTitle())

        if role == 'Referee':
            urlh = urlHandlers.UHConfModifListContribToJudge
        elif role == 'Layout Reviewer':
            urlh = urlHandlers.UHConfModifListContribToJudgeAsEditor
        elif role == 'Content Reviewer':
            urlh = urlHandlers.UHConfModifListContribToJudgeAsReviewer

        self.setBody("""Dear %s,

An author has submitted a paper entitled "%s" (id: %s) for the conference "%s". You can now start the reviewing process as a %s:

%s

Kind regards,
Indico on behalf of "%s"
""" % ( user.getStraightFullName(), contribution.getTitle(), str(contribution.getId()), conference.getTitle(), role, urlh.getURL(contribution), conference.getTitle()))<|MERGE_RESOLUTION|>--- conflicted
+++ resolved
@@ -1055,8 +1055,7 @@
         conference = contribution.getConference()
         self.setFromAddr("Indico <%s>" % Config.getInstance().getNoReplyEmail())
         self.setToList([user.getEmail()])
-<<<<<<< HEAD
-        self.setCCList([judgement.getAuthor().getEmail()])
+        self.setBCCList([judgement.getAuthor().getEmail()])
         if isinstance(judgement, RefereeJudgement):
             typeR = "Referee"
         elif isinstance(judgement, EditorJudgement):
@@ -1065,9 +1064,6 @@
             typeR = "Content Reviewer"
         self.setSubject(""""%s" has been put back into reviewing by the %s """ % (contribution.getTitle(), typeR))
         self.setBody("""Dear %s,
-=======
-        self.setBCCList([judgement.getAuthor().getEmail()])
->>>>>>> b74b71ab
 
 Your paper entitled  "%s" (id: %s) submitted for "%s" has been put back into reviewing by the assigned %s:
 
