--- conflicted
+++ resolved
@@ -540,14 +540,10 @@
             contrib = self._conf.getContributionById(params.get("contribId",""))
         if self._chair:
             chairid=params.get("chairId","")
-<<<<<<< HEAD
-            self._emailto = self._conf.getChairById(chairid)
-=======
             chair = self._conf.getChairById(chairid)
             if chair == None:
                 raise NotFoundError(_("The chair you try to email does not exist."))
             self._emailto = chair.getEmail()
->>>>>>> f42ec62e
         if self._auth:
             authid=params.get("authId","")
             author = contrib.getAuthorById(authid)
